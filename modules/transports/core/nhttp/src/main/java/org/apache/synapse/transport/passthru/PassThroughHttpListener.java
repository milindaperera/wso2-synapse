/**
 *  Copyright (c) 2009, WSO2 Inc. (http://www.wso2.org) All Rights Reserved.
 *
 *  Licensed under the Apache License, Version 2.0 (the "License");
 *  you may not use this file except in compliance with the License.
 *  You may obtain a copy of the License at
 *
 *        http://www.apache.org/licenses/LICENSE-2.0
 *
 *  Unless required by applicable law or agreed to in writing, software
 *  distributed under the License is distributed on an "AS IS" BASIS,
 *  WITHOUT WARRANTIES OR CONDITIONS OF ANY KIND, either express or implied.
 *  See the License for the specific language governing permissions and
 *  limitations under the License.
 */

package org.apache.synapse.transport.passthru;

import org.apache.axiom.om.OMElement;
import org.apache.axis2.AxisFault;
import org.apache.axis2.addressing.EndpointReference;
import org.apache.axis2.context.ConfigurationContext;
import org.apache.axis2.context.MessageContext;
import org.apache.axis2.context.SessionContext;
import org.apache.axis2.description.AxisModule;
import org.apache.axis2.description.AxisService;
import org.apache.axis2.description.AxisServiceGroup;
import org.apache.axis2.description.Parameter;
import org.apache.axis2.description.TransportInDescription;
import org.apache.axis2.engine.AxisConfiguration;
import org.apache.axis2.engine.AxisEvent;
import org.apache.axis2.engine.AxisObserver;
import org.apache.axis2.transport.TransportListener;
import org.apache.axis2.transport.base.BaseConstants;
import org.apache.axis2.transport.base.BaseUtils;
import org.apache.axis2.transport.base.threads.NativeThreadFactory;
import org.apache.axis2.transport.base.threads.WorkerPool;
import org.apache.axis2.transport.base.tracker.AxisServiceFilter;
import org.apache.axis2.transport.base.tracker.AxisServiceTracker;
import org.apache.axis2.transport.base.tracker.AxisServiceTrackerListener;
import org.apache.axis2.util.JavaUtils;
import org.apache.commons.logging.Log;
import org.apache.commons.logging.LogFactory;
import org.apache.http.HttpHost;
import org.apache.http.impl.nio.reactor.DefaultListeningIOReactor;
import org.apache.http.nio.reactor.IOReactorException;
import org.apache.http.nio.reactor.IOReactorExceptionHandler;
import org.apache.synapse.transport.http.conn.Scheme;
import org.apache.synapse.transport.http.conn.ServerConnFactory;
import org.apache.synapse.transport.nhttp.config.ServerConnFactoryBuilder;
import org.apache.synapse.transport.passthru.config.PassThroughConfiguration;
import org.apache.synapse.transport.passthru.config.SourceConfiguration;
import org.apache.synapse.transport.passthru.core.PassThroughListeningIOReactorManager;
import org.apache.synapse.transport.passthru.core.PassThroughSharedListenerConfiguration;
import org.apache.synapse.transport.passthru.jmx.MBeanRegistrar;
import org.apache.synapse.transport.passthru.jmx.PassThroughTransportMetricsCollector;
import org.apache.synapse.transport.passthru.jmx.TransportView;
import org.apache.synapse.transport.passthru.util.ActiveConnectionMonitor;

import java.io.IOException;
<<<<<<< HEAD
import java.net.InetAddress;
import java.net.InetSocketAddress;
import java.net.UnknownHostException;
=======
import java.net.InetSocketAddress;
>>>>>>> 75e65c28
import java.util.ArrayList;
import java.util.Collections;
import java.util.Comparator;
import java.util.HashMap;
import java.util.HashSet;
import java.util.List;
import java.util.Locale;
import java.util.Map;
import java.util.Set;
import java.util.concurrent.Executors;
import java.util.concurrent.ScheduledExecutorService;
import java.util.concurrent.TimeUnit;

/**
 * This is the TransportListener listening for incoming connections. This class start the IOReactor
 * and registers the InRequest Handlers on it.
 */
public class PassThroughHttpListener implements TransportListener {

    protected Log log = LogFactory.getLog(this.getClass());

    /** The reactor being used */
    private DefaultListeningIOReactor ioReactor;
    /**
     * IOReactor Manager
     */
    private PassThroughListeningIOReactorManager passThroughListeningIOReactorManager;
    /** The protocol handler */
    private SourceHandler handler;
    /** The connection factory */
    private ServerConnFactory connFactory;
    /** The protocol scheme of the listener*/
    private Scheme scheme;
    /** The configuration of the listener */
    private SourceConfiguration sourceConfiguration = null;

    /** The custom URI map for the services if there are any */
    private Map<String, String> serviceNameToEPRMap = new HashMap<String, String>();
    /** The service name map for the custom URI if there are any */
    private Map<String, String> eprToServiceNameMap = new HashMap<String, String>();

    /** the axis observer that gets notified of service life cycle events*/
    //private final AxisObserver axisObserver = new GenericAxisObserver();

    private volatile int state = BaseConstants.STOPPED;

    private String namePrefix;

    /** Active Connection Monitor Scheduler **/
    private final ScheduledExecutorService activeConnectionMonitorScheduler = Executors.newSingleThreadScheduledExecutor();

    /** Delay for ActiveConnectionMonitor **/
    public static final long ACTIVE_CONNECTION_MONITOR_DELAY = 1000;


    /** ServiceTracker to receive updates on services for lifetime management **/
    private AxisServiceTracker serviceTracker;

    private TransportInDescription pttInDescription;
    /**
     * HttpListener Running port
     */
    private  int operatingPort;
    protected Scheme initScheme() {
        return new Scheme("http", 80, false);
    }

    protected ServerConnFactoryBuilder initConnFactoryBuilder(
            final TransportInDescription transportIn, final HttpHost host) throws AxisFault {
        return new ServerConnFactoryBuilder(transportIn, host);
    }

    public void init(ConfigurationContext cfgCtx, TransportInDescription transportInDescription)
            throws AxisFault {

        log.info("Initializing Pass-through HTTP/S Listener...");
        pttInDescription = transportInDescription;
        namePrefix = transportInDescription.getName().toUpperCase(Locale.US);
        scheme = initScheme();

        int portOffset = Integer.parseInt(System.getProperty("portOffset", "0"));
        Parameter portParam = transportInDescription.getParameter("port");
        int port = Integer.parseInt(portParam.getValue().toString());
        operatingPort = port + portOffset;
        portParam.setValue(String.valueOf(operatingPort));
        portParam.getParameterElement().setText(String.valueOf(operatingPort));

        System.setProperty(transportInDescription.getName() + ".nio.port", String.valueOf(operatingPort));

        Object obj = cfgCtx.getProperty(PassThroughConstants.PASS_THROUGH_TRANSPORT_WORKER_POOL);
        WorkerPool workerPool = null;
        if (obj != null) {
            workerPool = (WorkerPool) obj;
        }

        PassThroughTransportMetricsCollector metrics = new PassThroughTransportMetricsCollector(
                true, scheme.getName());

        TransportView view = new TransportView(this, null, metrics, null);
        MBeanRegistrar.getInstance().registerMBean(
                view, "Transport",
                "passthru-" + namePrefix.toLowerCase() + "-receiver");

        sourceConfiguration = new SourceConfiguration(cfgCtx, transportInDescription, scheme, workerPool, metrics);
        sourceConfiguration.build();

        HttpHost host = new HttpHost(
                sourceConfiguration.getHostname(),
                sourceConfiguration.getPort(),
                sourceConfiguration.getScheme().getName());
        ServerConnFactoryBuilder connFactoryBuilder = initConnFactoryBuilder(transportInDescription, host);
        connFactory = connFactoryBuilder.build(sourceConfiguration.getHttpParams());

        handler = new SourceHandler(sourceConfiguration);
        passThroughListeningIOReactorManager = PassThroughListeningIOReactorManager.getInstance();

        // register to receive updates on services for lifetime management
        //cfgCtx.getAxisConfiguration().addObservers(axisObserver);
        String prefix = namePrefix + "-Listener I/O dispatcher";
        try {
            ioReactor = (DefaultListeningIOReactor) passThroughListeningIOReactorManager.
                    initIOReactor(operatingPort,handler,
                            new PassThroughSharedListenerConfiguration(
                                    new NativeThreadFactory(new ThreadGroup(prefix + " thread group"), prefix),
                                    connFactory, sourceConfiguration));
        } catch (IOReactorException e) {
            handleException("Error initiating " + namePrefix + " ListeningIOReactor", e);
        }

        Map<String, String> o = (Map<String, String>) cfgCtx.getProperty(PassThroughConstants.EPR_TO_SERVICE_NAME_MAP);
        if (o != null) {
            this.eprToServiceNameMap = o;
        } else {
            eprToServiceNameMap = new HashMap<String, String>();
            cfgCtx.setProperty(PassThroughConstants.EPR_TO_SERVICE_NAME_MAP, eprToServiceNameMap);
        }

        cfgCtx.setProperty(PassThroughConstants.PASS_THROUGH_TRANSPORT_WORKER_POOL,
                sourceConfiguration.getWorkerPool());

        /* register to receive updates on services */
        serviceTracker = new AxisServiceTracker(
                cfgCtx.getAxisConfiguration(),
                new AxisServiceFilter() {
                    public boolean matches(AxisService service) {
                        return !service.getName().startsWith("__") // these are "private" services
                                && BaseUtils.isUsingTransport(service, pttInDescription.getName());
                    }
                },
                new AxisServiceTrackerListener() {
                    public void serviceAdded(AxisService service) {
                        addToServiceURIMap(service);
                    }

                    public void serviceRemoved(AxisService service) {
                        removeServiceFfromURIMap(service);
                    }
                });

    }

    public void start() throws AxisFault {
        serviceTracker.start();
        log.info("Starting Pass-through " + namePrefix + " Listener...");

            String prefix = namePrefix + "-Listener I/O dispatcher";

            passThroughListeningIOReactorManager.startIOReactor(ioReactor,
                    passThroughListeningIOReactorManager.getServerIODispatch(operatingPort), prefix);

            ioReactor.setExceptionHandler(new IOReactorExceptionHandler() {

                public boolean handle(IOException ioException) {
                    log.warn("System may be unstable: " + namePrefix +
                            " ListeningIOReactor encountered a checked exception : " +
                            ioException.getMessage(), ioException);
                    return true;
                }

                public boolean handle(RuntimeException runtimeException) {
                    log.warn("System may be unstable: " + namePrefix +
                            " ListeningIOReactor encountered a runtime exception : "
                            + runtimeException.getMessage(), runtimeException);
                    return true;
                }
            });
        if(sourceConfiguration.getHttpGetRequestProcessor() != null){
            sourceConfiguration.getHttpGetRequestProcessor().init(sourceConfiguration.getConfigurationContext(), handler);
        }


        startEndpoints();

        state = BaseConstants.STARTED;
    }

    private void startEndpoints() throws AxisFault {

        Set<InetSocketAddress> addressSet = new HashSet<InetSocketAddress>();
        addressSet.addAll(connFactory.getBindAddresses());

        if(PassThroughConfiguration.getInstance().getMaxActiveConnections() != -1) {
            addMaxActiveConnectionCountController(PassThroughConfiguration.getInstance().getMaxActiveConnections());
        }

        if (addressSet.isEmpty()) {
            addressSet.add(new InetSocketAddress(Integer.parseInt((String) pttInDescription.getParameter("port").getValue())));
        }

        // Ensure simple but stable order
        List<InetSocketAddress> addressList = new ArrayList<InetSocketAddress>(addressSet);
        Collections.sort(addressList, new Comparator<InetSocketAddress>() {

            public int compare(InetSocketAddress a1, InetSocketAddress a2) {
                String s1 = a1.toString();
                String s2 = a2.toString();
                return s1.compareTo(s2);
            }

        });
        for (InetSocketAddress address: addressList) {
            passThroughListeningIOReactorManager.startPTTEndpoint(address, ioReactor, namePrefix);
        }

        InetAddress bindAddress;
        Parameter bindParam = pttInDescription.getParameter("bind-address");
        if (bindParam != null) {
            try {
                bindAddress = InetAddress.getByName((String) bindParam.getValue());
            } catch (UnknownHostException ex) {
                throw AxisFault.makeFault(ex);
            }
            if (bindAddress != null) {
                Parameter portParam = pttInDescription.getParameter("port");
                int port = Integer.parseInt(portParam.getValue().toString());
                addressSet.add(new InetSocketAddress(bindAddress, port));
            }
        }
    }

    /**
     * Start specified end points for given set of bind addresses
     *
     * @param bindAddresses InetSocketAddress list to be started
     * @throws AxisFault
     */
    private void startSpecificEndpoints(Set<InetSocketAddress> bindAddresses) throws AxisFault {

        if (PassThroughConfiguration.getInstance().getMaxActiveConnections() != -1) {
            addMaxActiveConnectionCountController(PassThroughConfiguration.getInstance().getMaxActiveConnections());
        }

        List<InetSocketAddress> addressList = new ArrayList<InetSocketAddress>(bindAddresses);
        Collections.sort(addressList, new Comparator<InetSocketAddress>() {

            public int compare(InetSocketAddress a1, InetSocketAddress a2) {
                String s1 = a1.toString();
                String s2 = a2.toString();
                return s1.compareTo(s2);
            }

        });
        for (InetSocketAddress address : addressList) {
            passThroughListeningIOReactorManager.startPTTEndpoint(address, ioReactor, namePrefix);
        }
    }

    /**
     * Start specified end points for given set of bind addresses
     *
     * @param bindAddresses InetSocketAddress list to be started
     * @throws AxisFault
     */
    private void startSpecificEndpoints(Set<InetSocketAddress> bindAddresses) throws AxisFault {

        if (PassThroughConfiguration.getInstance().getMaxActiveConnections() != -1) {
            addMaxActiveConnectionCountController(PassThroughConfiguration.getInstance().getMaxActiveConnections());
        }

        List<InetSocketAddress> addressList = new ArrayList<InetSocketAddress>(bindAddresses);
        Collections.sort(addressList, new Comparator<InetSocketAddress>() {

            public int compare(InetSocketAddress a1, InetSocketAddress a2) {
                String s1 = a1.toString();
                String s2 = a2.toString();
                return s1.compareTo(s2);
            }

        });
        for (InetSocketAddress address : addressList) {
            passThroughListeningIOReactorManager.startPTTEndpoint(address, ioReactor, namePrefix);
        }
    }


    private void handleException(String s, Exception e) throws AxisFault {
        log.error(s, e);
        throw new AxisFault(s, e);
    }

    /**
     *  Pauses the IOReactor if maxActive count exceeds the configured value.
     * @param maxActiveConnections
     */
    private void addMaxActiveConnectionCountController(int maxActiveConnections) {
        ActiveConnectionMonitor activeConnectionMonitor = new ActiveConnectionMonitor(sourceConfiguration.getMetrics(), ioReactor, maxActiveConnections);
        activeConnectionMonitorScheduler.scheduleWithFixedDelay(activeConnectionMonitor, 0, ACTIVE_CONNECTION_MONITOR_DELAY, TimeUnit.MILLISECONDS);
    }

    public EndpointReference getEPRForService(String serviceName, String ip) throws AxisFault {
        String trailer = "";
        //Strip out the operation name
        if (serviceName.indexOf('/') != -1) {
            trailer += serviceName.substring(serviceName.indexOf("/"));
            serviceName = serviceName.substring(0, serviceName.indexOf('/'));
        }
        // strip out the endpoint name if present
        if (serviceName.indexOf('.') != -1) {
            trailer += serviceName.substring(serviceName.indexOf("."));
            serviceName = serviceName.substring(0, serviceName.indexOf('.'));
        }

        if (serviceNameToEPRMap.containsKey(serviceName)) {
            return new EndpointReference(
                    sourceConfiguration.getCustomEPRPrefix() +
                            serviceNameToEPRMap.get(serviceName) + trailer);
        } else {
            return new EndpointReference(sourceConfiguration.getServiceEPRPrefix() +
                    serviceName + trailer);
        }
    }

    /**
     * Return the EPRs for the given service over this transport
     * @param serviceName name of the service
     * @param ip IP address
     * @return the EndpointReferences for this service over the transport
     * @throws AxisFault on error
     */
    public EndpointReference[] getEPRsForService(String serviceName, String ip) throws AxisFault {
        String trailer = "";
        boolean isServiceWithCustomURI = isServiceWithCustomURI(serviceName);
        //Strip out the operation name
        if (serviceName.indexOf('/') != -1) {
            trailer += serviceName.substring(serviceName.indexOf("/"));
            serviceName = serviceName.substring(0, serviceName.indexOf('/'));
        }
        // strip out the endpoint name if present
        if (serviceName.indexOf('.') != -1 && !isServiceWithCustomURI) {
            trailer += serviceName.substring(serviceName.indexOf("."));
            serviceName = serviceName.substring(0, serviceName.indexOf('.'));
        }else if(isServiceWithCustomURI){
            serviceName = getServiceNameFromServiceWithCustomURI(serviceName);
        }

        EndpointReference[] endpointReferences = new EndpointReference[1];
        if (serviceNameToEPRMap.containsKey(serviceName)) {
            endpointReferences[0] = new EndpointReference(
                    sourceConfiguration.getCustomEPRPrefix() +
                            serviceNameToEPRMap.get(serviceName) + trailer);
        } else {
            endpointReferences[0]
                    = new EndpointReference(sourceConfiguration.getServiceEPRPrefix() +
                    serviceName + trailer);
        }
        return endpointReferences;
    }

    public SessionContext getSessionContext(MessageContext messageContext) {
        return null;
    }


    public void stop() throws AxisFault {
        if (state == BaseConstants.STOPPED) return;
        log.info("Stopping Pass-through " + namePrefix + " Listener..");
        try {
            int wait = PassThroughConfiguration.getInstance().getListenerShutdownWaitTime();
            if (wait > 0) {
                passThroughListeningIOReactorManager.pauseIOReactor(operatingPort);
                log.info("Waiting " + wait/1000 + " seconds to cleanup active connections...");
                Thread.sleep(wait);
                passThroughListeningIOReactorManager.shutdownIOReactor(operatingPort, wait);
            } else {
                passThroughListeningIOReactorManager.shutdownIOReactor(operatingPort);
            }
            serviceTracker.stop();
        } catch (IOException e) {
            handleException("Error shutting down " + namePrefix + " listening IO reactor", e);
        } catch (InterruptedException e) {
            handleException("Error waiting for connection drain", e);
        } finally {
            state = BaseConstants.STOPPED;
        }
    }

    public void destroy() {
        log.info("Destroying PassThroughHttpListener");
       /* sourceConfiguration.getConfigurationContext().
                getAxisConfiguration().getObserversList().remove(axisObserver);*/
//        serviceTracker.stop();
        sourceConfiguration.getMetrics().destroy();
    }

    /**
     * Pause the listener - Stops accepting new connections, but continues processing existing
     * connections until they complete. This helps bring an instance into a maintenance mode
     *
     * @throws AxisFault if pausing fails
     */
    public void pause() throws AxisFault {
        if (state != BaseConstants.STARTED) return;
        try {
           passThroughListeningIOReactorManager.pauseIOReactor(operatingPort);

            state = BaseConstants.PAUSED;
            log.info(namePrefix + " Listener Paused");
        } catch (IOException e) {
            handleException("Error pausing IOReactor", e);
        }
    }

    /**
     * Resume the lister - Brings the lister into active mode back from a paused state
     *
     * @throws AxisFault if the resume fails
     */
    public void resume() throws AxisFault {
        if (state != BaseConstants.PAUSED) return;
        try {
            passThroughListeningIOReactorManager.resumeIOReactor(operatingPort);
            state = BaseConstants.STARTED;
            log.info(namePrefix + " Listener Resumed");
        } catch (IOException e) {
            handleException("Error resuming IOReactor", e);
        }
    }

    public void reload(final TransportInDescription transportIn) throws AxisFault {
        if (state != BaseConstants.STARTED) return;

        // Close all listener endpoints and stop accepting new connections
       passThroughListeningIOReactorManager.closeAllPTTListenerEndpoints(operatingPort);

        // Rebuild connection factory
        HttpHost host = new HttpHost(
                sourceConfiguration.getHostname(),
                sourceConfiguration.getPort(),
                sourceConfiguration.getScheme().getName());
        ServerConnFactoryBuilder connFactoryBuilder = initConnFactoryBuilder(transportIn, host);
        connFactory = connFactoryBuilder.build(sourceConfiguration.getHttpParams());
        passThroughListeningIOReactorManager.getServerIODispatch(operatingPort).update(connFactory);

        startEndpoints();

        log.info(namePrefix + " Reloaded");
    }

    /**
     * Re-load specific end points given in Transport In Description
     *
     * @param transportIn TransportInDescriptions of the new configuration
     * @throws AxisFault
     */
    public void reloadSpecificEndPoints(final TransportInDescription transportIn) throws AxisFault {
        if (state != BaseConstants.STARTED) {
            return;
        }

        HttpHost host = new HttpHost(
                sourceConfiguration.getHostname(),
                sourceConfiguration.getPort(),
                sourceConfiguration.getScheme().getName());
        // Rebuild connection factory
        ServerConnFactoryBuilder connFactoryBuilder = initConnFactoryBuilder(transportIn, host);
        connFactory = connFactoryBuilder.build(sourceConfiguration.getHttpParams());

        // Close listener endpoints and stop accepting new connections
        passThroughListeningIOReactorManager.closeSpecificPTTListenerEndpoints(operatingPort, connFactory.getBindAddresses());
        passThroughListeningIOReactorManager.getServerIODispatch(operatingPort).update(connFactory);

        //start end points from new configuration
        startSpecificEndpoints(connFactory.getBindAddresses());

        log.info(namePrefix + " Reloaded");
    }

<<<<<<< HEAD

=======
>>>>>>> 75e65c28
    /**
     * Stop accepting new connections, and wait the maximum specified time for in-flight
     * requests to complete before a controlled shutdown for maintenance
     *
     * @param milliSecs number of milliseconds to wait until pending requests complete
     * @throws AxisFault if the shutdown fails
     */
    public void maintenanceShutdown(long milliSecs) throws AxisFault {
        if (state != BaseConstants.STARTED) return;
        try {
            long start = System.currentTimeMillis();
            passThroughListeningIOReactorManager.pauseIOReactor(operatingPort);
            passThroughListeningIOReactorManager.shutdownIOReactor(operatingPort, milliSecs);
            state = BaseConstants.STOPPED;
            serviceTracker.stop();
            log.info("Listener shutdown in : " + (System.currentTimeMillis() - start) / 1000 + "s");
        } catch (IOException e) {
            handleException("Error shutting down the IOReactor for maintenance", e);
        }
    }

    /**
     * An AxisObserver which will start listening for newly deployed or started services,
     * and stop listening when services are un-deployed or stopped.
     */
    private class GenericAxisObserver implements AxisObserver {
        public void init(AxisConfiguration axisConfig) {}

        public void serviceUpdate(AxisEvent event, AxisService service) {
            if (!ignoreService(service)
                    && BaseUtils.isUsingTransport(service,
                    sourceConfiguration.getInDescription().getName())) {
                switch (event.getEventType()) {
                    case AxisEvent.SERVICE_DEPLOY :
                        addToServiceURIMap(service);
                        System.out.println("SERVICE_DEPLOY");
                        break;
                    case AxisEvent.SERVICE_REMOVE :
                        removeServiceFfromURIMap(service);
                        System.out.println("SERVICE_REMOVE");
                        break;
                    case AxisEvent.SERVICE_START  :
                        addToServiceURIMap(service);
                        System.out.println("SERVICE_START");
                        break;
                    case AxisEvent.SERVICE_STOP   :
                        removeServiceFfromURIMap(service);
                        System.out.println("SERVICE_STOP");
                        break;
                }
            }
        }

        public void moduleUpdate(AxisEvent event, AxisModule module) {}
        public void addParameter(Parameter parameter) throws AxisFault {}
        public void removeParameter(Parameter parameter) throws AxisFault {}
        public void deserializeParameters(OMElement parameterElement) throws AxisFault {}
        public Parameter getParameter(String name) { return null; }
        public ArrayList<Parameter> getParameters() { return null; }
        public boolean isParameterLocked(String parameterName) { return false; }
        public void serviceGroupUpdate(AxisEvent event, AxisServiceGroup serviceGroup) {}
    }

    private boolean ignoreService(AxisService service) {
        // these are "private" services
        return service.getName().startsWith("__") || JavaUtils.isTrueExplicitly(
                service.getParameter(PassThroughConstants.HIDDEN_SERVICE_PARAM_NAME));
    }

    private void addToServiceURIMap(AxisService service) {
        Parameter param = service.getParameter(PassThroughConstants.SERVICE_URI_LOCATION);
        if (param != null) {
            String uriLocation = param.getValue().toString();
            if (uriLocation.startsWith("/")) {
                uriLocation = uriLocation.substring(1);
            }
            serviceNameToEPRMap.put(service.getName(), uriLocation);
            eprToServiceNameMap.put(uriLocation, service.getName());
        }
    }

    private void removeServiceFfromURIMap(AxisService service) {
        eprToServiceNameMap.remove(serviceNameToEPRMap.get(service.getName()));
        serviceNameToEPRMap.remove(service.getName());
    }

    private boolean isServiceWithCustomURI(String serviceName){

        if(serviceNameToEPRMap.containsKey(serviceName)){
            return true;
        }
        //if map is not containing service name and there is no dot in service name
        //service is not have a custom URI
        if(!serviceName.contains(".")){
            return false;
        }
        serviceName = serviceName.substring(0,serviceName.lastIndexOf("."));
        return isServiceWithCustomURI(serviceName);
    }

    /** Only call this service IFF isServiceWithCustomURI(serviceName) is true
     * Else some nasty things can happen
     * @param serviceName
     * @return serviceName without endpoint part
     */
    private String getServiceNameFromServiceWithCustomURI(String serviceName){

        if(serviceNameToEPRMap.containsKey(serviceName)){
            return serviceName;
        }
        serviceName = serviceName.substring(0,serviceName.lastIndexOf("."));
        return getServiceNameFromServiceWithCustomURI(serviceName);
    }

    public String getTransportName() {
        return pttInDescription.getName();
    }

    /**
     * Reload SSL configurations from configurations and reset all connections
     *
     * @param transportInDescription TransportInDescription of the configuration
     * @throws AxisFault
     */
    public void reloadDynamicSSLConfig(TransportInDescription transportInDescription)
            throws AxisFault {
        Parameter oldParameter = transportInDescription.getParameter("SSLProfiles");
        Parameter profilePathParam = transportInDescription.getParameter("dynamicSSLProfilesConfig");

        if (oldParameter != null && profilePathParam != null) {
            transportInDescription.removeParameter(oldParameter);
            this.reloadSpecificEndPoints(transportInDescription);
        }
    }

}<|MERGE_RESOLUTION|>--- conflicted
+++ resolved
@@ -58,13 +58,7 @@
 import org.apache.synapse.transport.passthru.util.ActiveConnectionMonitor;
 
 import java.io.IOException;
-<<<<<<< HEAD
-import java.net.InetAddress;
 import java.net.InetSocketAddress;
-import java.net.UnknownHostException;
-=======
-import java.net.InetSocketAddress;
->>>>>>> 75e65c28
 import java.util.ArrayList;
 import java.util.Collections;
 import java.util.Comparator;
@@ -289,47 +283,6 @@
             passThroughListeningIOReactorManager.startPTTEndpoint(address, ioReactor, namePrefix);
         }
 
-        InetAddress bindAddress;
-        Parameter bindParam = pttInDescription.getParameter("bind-address");
-        if (bindParam != null) {
-            try {
-                bindAddress = InetAddress.getByName((String) bindParam.getValue());
-            } catch (UnknownHostException ex) {
-                throw AxisFault.makeFault(ex);
-            }
-            if (bindAddress != null) {
-                Parameter portParam = pttInDescription.getParameter("port");
-                int port = Integer.parseInt(portParam.getValue().toString());
-                addressSet.add(new InetSocketAddress(bindAddress, port));
-            }
-        }
-    }
-
-    /**
-     * Start specified end points for given set of bind addresses
-     *
-     * @param bindAddresses InetSocketAddress list to be started
-     * @throws AxisFault
-     */
-    private void startSpecificEndpoints(Set<InetSocketAddress> bindAddresses) throws AxisFault {
-
-        if (PassThroughConfiguration.getInstance().getMaxActiveConnections() != -1) {
-            addMaxActiveConnectionCountController(PassThroughConfiguration.getInstance().getMaxActiveConnections());
-        }
-
-        List<InetSocketAddress> addressList = new ArrayList<InetSocketAddress>(bindAddresses);
-        Collections.sort(addressList, new Comparator<InetSocketAddress>() {
-
-            public int compare(InetSocketAddress a1, InetSocketAddress a2) {
-                String s1 = a1.toString();
-                String s2 = a2.toString();
-                return s1.compareTo(s2);
-            }
-
-        });
-        for (InetSocketAddress address : addressList) {
-            passThroughListeningIOReactorManager.startPTTEndpoint(address, ioReactor, namePrefix);
-        }
     }
 
     /**
@@ -552,10 +505,6 @@
         log.info(namePrefix + " Reloaded");
     }
 
-<<<<<<< HEAD
-
-=======
->>>>>>> 75e65c28
     /**
      * Stop accepting new connections, and wait the maximum specified time for in-flight
      * requests to complete before a controlled shutdown for maintenance
