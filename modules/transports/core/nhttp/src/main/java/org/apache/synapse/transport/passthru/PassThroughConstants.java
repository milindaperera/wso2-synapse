/**
 *  Copyright (c) 2009, WSO2 Inc. (http://www.wso2.org) All Rights Reserved.
 *
 *  Licensed under the Apache License, Version 2.0 (the "License");
 *  you may not use this file except in compliance with the License.
 *  You may obtain a copy of the License at
 *
 *        http://www.apache.org/licenses/LICENSE-2.0
 *
 *  Unless required by applicable law or agreed to in writing, software
 *  distributed under the License is distributed on an "AS IS" BASIS,
 *  WITHOUT WARRANTIES OR CONDITIONS OF ANY KIND, either express or implied.
 *  See the License for the specific language governing permissions and
 *  limitations under the License.
 */

package org.apache.synapse.transport.passthru;

public class PassThroughConstants {

    public static final int DEFAULT_IO_THREAD_COUNT = Runtime.getRuntime().availableProcessors();
    public static final int DEFAULT_MAX_CONN_PER_HOST_PORT = Integer.MAX_VALUE;
    
    public static final String REQUEST_MESSAGE_CONTEXT = "REQUEST_MESSAGE_CONTEXT";
    public static final String CONNECTION_POOL = "CONNECTION_POOL";
    public static final String TUNNEL_HANDLER = "TUNNEL_HANDLER";

    public static final String TRUE = "TRUE";

    public static final String FAULT_MESSAGE = "FAULT_MESSAGE"; // corresponds with BaseConstants
    public static final String FAULTS_AS_HTTP_200 = "FAULTS_AS_HTTP_200";
    public static final String SC_ACCEPTED = "SC_ACCEPTED";
    public static final String HTTP_SC = "HTTP_SC";
    public static final String FORCE_HTTP_1_0 = "FORCE_HTTP_1.0";
    public static final String DISABLE_CHUNKING = "DISABLE_CHUNKING";
    public static final String FULL_URI = "FULL_URI";
    public static final String NO_KEEPALIVE = "NO_KEEPALIVE";
    public static final String DISABLE_KEEPALIVE = "http.connection.disable.keepalive";
    public static final String IGNORE_SC_ACCEPTED = "IGNORE_SC_ACCEPTED";
    public static final String FORCE_SC_ACCEPTED = "FORCE_SC_ACCEPTED";
    public static final String DISCARD_ON_COMPLETE = "DISCARD_ON_COMPLETE";

    public static final String SERVICE_URI_LOCATION = "ServiceURI";

    public static final String WSDL_EPR_PREFIX = "WSDLEPRPrefix";

    public static final String EPR_TO_SERVICE_NAME_MAP = "service.epr.map";
    public static final String NON_BLOCKING_TRANSPORT = "NonBlockingTransport";
    public static final String SERIALIZED_BYTES = "SerializedBytes";

    public static final String CONTENT_TYPE = "CONTENT_TYPE";

    public static final String DEFAULT_CONTENT_TYPE = "application/octet-stream";
    public static final String CONTENT_TYPE_MULTIPART_RELATED = "multipart/related";
    public static final String CONTENT_TYPE_MULTIPART_FORM_DATA = "multipart/form-data";

    public static final String HIDDEN_SERVICE_PARAM_NAME = "hiddenService";

    /** An Axis2 message context property indicating a transport send failure */
    public static final String SENDING_FAULT = "SENDING_FAULT";
    /** The message context property name which holds the error code for the last encountered exception */
    public static final String ERROR_CODE = "ERROR_CODE";
    /** The MC property name which holds the error message for the last encountered exception */
    public static final String ERROR_MESSAGE = "ERROR_MESSAGE";
    /** The message context property name which holds the error detail (stack trace) for the last encountered exception */
    public static final String ERROR_DETAIL = "ERROR_DETAIL";
    /** The message context property name which holds the exception (if any) for the last encountered exception */
    public static final String ERROR_EXCEPTION = "ERROR_EXCEPTION";

    // ********** DO NOT CHANGE THESE UNLESS CORRESPONDING SYNAPSE CONSTANT ARE CHANGED ************

    public static final String REST_URL_POSTFIX = "REST_URL_POSTFIX";
    public static final String SERVICE_PREFIX = "SERVICE_PREFIX";
    public static final String NO_ENTITY_BODY = "NO_ENTITY_BODY";

    protected static final String PASS_THROUGH_TRANSPORT_WORKER_POOL =
            "PASS_THROUGH_TRANSPORT_WORKER_POOL";
    protected static final String PASS_THROUGH_SOURCE_CONFIGURATION =
            "PASS_THROUGH_SOURCE_CONFIGURATION";
    protected static final String PASS_THROUGH_SOURCE_CONNECTION = "pass-through.Source-Connection";
    protected static final String PASS_THROUGH_SOURCE_REQUEST = "pass-through.Source-Request";

    protected static final String PASS_THROUGH_TARGET_CONNECTION = "pass-through.Target-Connection";
    protected static final String PASS_THROUGH_TARGET_RESPONSE = "pass-through.Target-Response";

    public static final String PASS_THROUGH_PIPE = "pass-through.pipe";

    // used to define the default content type as a parameter in the axis2.xml
    public static final String REQUEST_CONTENT_TYPE = "DEFAULT_REQUEST_CONTENT_TYPE";

    // This is a workaround  for  axis2 RestUtils behaviour
    public static final String REST_REQUEST_CONTENT_TYPE = "synapse.internal.rest.contentType";

    public static final String MESSAGE_BUILDER_INVOKED = "message.builder.invoked";

    // This is similar to isDoingREST  - if the request contains a REST (i.e. format=POX | GET | REST) call, then we set this to TRUE
    public static final String INVOKED_REST = "invokedREST";

    // Use this to make PassThroughHttpSender set the Message Formatter's writeTo() preserve boolean value
    public static final String FORMATTER_PRESERVE = "chunkedFormatterPreserve";     
    
    public static final String CLONE_PASS_THROUGH_PIPE_REQUEST = "clone_pass-through.pipe_connected";
    
    /**
     * Name of the .mar file
     */
    public final static String SECURITY_MODULE_NAME = "rampart";
    
    public final static String REST_GET_DELETE_INVOKE ="rest_get_delete_invoke";

    public final static String FORCE_POST_PUT_NOBODY ="FORCE_POST_PUT_NOBODY";

    public final static String PASSTROUGH_MESSAGE_LENGTH ="PASSTROUGH_MESSAGE_LENGTH";
    
	public static final String CONF_LOCATION = "conf.location";

    public static final String LOCATION = "Location";
    
	public static final String BUFFERED_INPUT_STREAM = "bufferedInputStream";
	
	//JMX statistic calculation Constants
	public static final String REQ_ARRIVAL_TIME = "REQ_ARRIVAL_TIME";
	public static final String REQ_DEPARTURE_TIME = "REQ_DEPARTURE_TIME";
	public static final String RES_ARRIVAL_TIME = "RES_ARRIVAL_TIME";
	public static final String RES_HEADER_ARRIVAL_TIME = "RES_HEADER_ARRIVAL_TIME";
	public static final String RES_DEPARTURE_TIME = "RES_DEPARTURE_TIME";

    public static final String REQ_FROM_CLIENT_READ_START_TIME = "REQ_FROM_CLIENT_READ_START_TIME";
    public static final String REQ_FROM_CLIENT_READ_END_TIME = "REQ_FROM_CLIENT_READ_END_TIME";

    public static final String REQ_TO_BACKEND_WRITE_START_TIME = "REQ_TO_BACKEND_WRITE_START_TIME";
    public static final String REQ_TO_BACKEND_WRITE_END_TIME = "REQ_TO_BACKEND_WRITE_END_TIME";

    public static final String RES_FROM_BACKEND_READ_START_TIME = "RES_FROM_BACKEND_READ_START_TIME";
    public static final String RES_FROM_BACKEND_READ_END_TIME = "RES_FROM_BACKEND_READ_END_TIME";

    public static final String RES_TO_CLIENT_WRITE_START_TIME = "RES_TO_CLIENT_WRITE_START_TIME";
    public static final String RES_TO_CLIENT_WRITE_END_TIME = "RES_TO_CLIENT_WRITE_END_TIME";

    public static final String SERVER_WORKER_INIT_TIME = "SERVER_WORKER_INIT_TIME";
    public static final String SERVER_WORKER_START_TIME = "SERVER_WORKER_START_TIME";

    public static final String CLIENT_WORKER_INIT_TIME = "CLIENT_WORKER_INIT_TIME";
    public static final String CLIENT_WORKER_START_TIME = "CLIENT_WORKER_START_TIME";

    public static final String SYNAPSE_PASSTHROUGH_LATENCY_ADVANCE_VIEW = "synapse.passthrough.latency_view.enable_advanced_view";
    public static final String SYNAPSE_PASSTHROUGH_S2SLATENCY_ADVANCE_VIEW = "synapse.passthrough.s2slatency_view.enable_advanced_view";
    public static final String PASSTHROUGH_LATENCY_VIEW = "PassthroughLatencyView";
    public static final String PASSTHROUGH_S2SLATENCY_VIEW = "PassthroughS2SLatencyView";
    public static final String PASSTHOUGH_HTTP_SERVER_WORKER = "PassthroughHttpServerWorker";

    public static final String MESSAGE_OUTPUT_FORMAT = "MESSAGE_OUTPUT_FORMAT";
	
	public static final String FORCE_SOAP_FAULT = "FORCE_SOAP_FAULT";
	
	public static final String FORCE_PASSTHROUGH_BUILDER = "force.passthrough.builder";
	
	public static final String WSDL_GEN_HANDLED = "WSDL_GEN_HANDLED";
	
	public static final String COPY_CONTENT_LENGTH_FROM_INCOMING="COPY_CONTENT_LENGTH_FROM_INCOMING";
	
	public static final String ORGINAL_CONTEN_LENGTH="ORGINAL_CONTEN_LENGTH";

	public static final String WAIT_BUILDER_IN_STREAM_COMPLETE="WAIT_BUILDER_IN_STREAM_COMPLETE"; 
	
	public static final String BUILDER_OUTPUT_STREAM="BUILDER_OUTPUT_STREAM";

    // Enable the SOAP trace facility to PassThrough
    public static final String TRACE_SOAP_MESSAGE = "wso2tracer";

    //if this property is true in response path, it mean that client sent Accept-Encoding=gzip header
    public static final String REQUEST_ACCEPTS_GZIP ="REQUEST_ACCEPTS_GZIP" ;
    
    public static final String HTTP_SC_DESC = "HTTP_SC_DESC";
    
    public static final String RELAY_EARLY_BUILD  ="relay_early_build";

    public static final String HTTP_CONTENT_TYPE = "Content-type";
    public static final String HTTP_CONTENT_LENGTH = "Content-Length";

    // Used to determine the configured proxy profile
    public static final String PROXY_PROFILE_TARGET_HOST = "PROXY_PROFILE_TARGET_HOST";

    public static final String PROXY_BASIC_REALM = "BASIC realm=\"proxy\"";

    public static final String HTTP_PROXY_HOST = "http.proxyHost";
    public static final String HTTP_PROXY_PORT = "http.proxyPort";
    public static final String HTTP_PROXY_USERNAME = "http.proxy.username";
    public static final String HTTP_PROXY_PASSWORD = "http.proxy.password";
    public static final String HTTP_NON_PROXY_HOST = "http.nonProxyHosts";
    public static final String HTTP_ETAG_ENABLED = "HTTP_ETAG";

    public static final String ENABLE_WS_ADDRESSING ="enforceWSAddressing";
    
    public static final String SERVER_WORKER_THREAD_ID = "SERVER_WORKER_THREAD_ID";

    //Http method type constants to be used in synapse
    public static final String HTTP_HEAD = "HEAD";
    public static final String HTTP_GET = "GET";
    public static final String HTTP_POST = "POST";
    public static final String HTTP_DELETE = "DELETE";
    public static final String HTTP_PUT = "PUT";
    public static final String HTTP_OPTIONS = "OPTIONS";
    public static final String HTTP_CONNECT = "CONNECT";

    //Constant to specify the socket timeout
    public static final String HTTP_SOCKET_TIMEOUT = "HTTP_SOCKET_TIMEOUT";

    public static final String ORIGINAL_HTTP_SC = "ORIGINAL_STATUS_CODE";
    public static final String ORIGINAL_HTTP_REASON_PHRASE = "HTTP_REASON_PHRASE";


    public static final String MESSAGE_SIZE_VALIDATION_SUM = "MESSAGE_SIZE_VALIDATION_SUM";
    public static final String SOURCE_CONNECTION_DROPPED = "SOURCE_CONNECTION_DROPPED";

    /**
<<<<<<< HEAD
     * System property to configure verification timeout (iterative verification) in seconds for port.
     */
    public static final String SYSTEMPROP_PORT_CLOSE_VERIFY_TIMEOUT = "synapse.transport.portCloseVerifyTimeout";
=======
     * Denotes application/octet-stream content-type
     */
    public static final String APPLICATION_OCTET_STREAM = "application/octet-stream";
>>>>>>> 26c064e0
}<|MERGE_RESOLUTION|>--- conflicted
+++ resolved
@@ -213,14 +213,13 @@
     public static final String MESSAGE_SIZE_VALIDATION_SUM = "MESSAGE_SIZE_VALIDATION_SUM";
     public static final String SOURCE_CONNECTION_DROPPED = "SOURCE_CONNECTION_DROPPED";
 
-    /**
-<<<<<<< HEAD
+    /*
+     * Denotes application/octet-stream content-type
+     */
+    public static final String APPLICATION_OCTET_STREAM = "application/octet-stream";
+
+    /*
      * System property to configure verification timeout (iterative verification) in seconds for port.
      */
     public static final String SYSTEMPROP_PORT_CLOSE_VERIFY_TIMEOUT = "synapse.transport.portCloseVerifyTimeout";
-=======
-     * Denotes application/octet-stream content-type
-     */
-    public static final String APPLICATION_OCTET_STREAM = "application/octet-stream";
->>>>>>> 26c064e0
 }