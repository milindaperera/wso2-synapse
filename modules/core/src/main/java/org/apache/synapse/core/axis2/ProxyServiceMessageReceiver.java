--- conflicted
+++ resolved
@@ -244,15 +244,13 @@
             }
         } finally {
             StatisticsReporter.endReportForAllOnRequestProcessed(synCtx);
-<<<<<<< HEAD
             MessageFlowTracingDataCollector.setTraceFlowEvent(synCtx, mediatorId, name, false);
-=======
             if(synCtx.getEnvironment().isDebugEnabled()) {
                 SynapseDebugManager debugManager = synCtx.getEnvironment().getSynapseDebugManager();
                 debugManager.advertiseMediationFlowTerminatePoint(synCtx);
                 debugManager.releaseMediationFlowLock();
             }
->>>>>>> 1ade9da0
+
         }
     }
 
