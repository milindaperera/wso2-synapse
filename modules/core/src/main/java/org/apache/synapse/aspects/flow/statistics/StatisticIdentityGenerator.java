--- conflicted
+++ resolved
@@ -95,7 +95,6 @@
 		branching = true;
 	}
 
-<<<<<<< HEAD
 	public static void reportingEndEvent(String name, ComponentType componentType) {
 		System.out.println("Ending Component Initialization:" + name);
 
@@ -114,10 +113,14 @@
 				lastParent = stack.peek().getId();
 			}
 		}
-=======
-	public static void reportingEndEvent(String mediatorId, ComponentType componentType) {
-		System.out.println("Ending Component Initialization:" + mediatorId);
->>>>>>> bd3ec51f
+	}
+
+	public static void reportingFlowContinuableEndEvent(String mediatorId, ComponentType mediator) {
+		System.out.println("Ending Flow Continuable Component Initialization:" + mediatorId);
+	}
+
+	public static void reportingEndBranchingEvent() {
+		System.out.println("Branching Ended, IF~else // Clone Targets");
 	}
 
 	public static String getHashCode() {
@@ -166,12 +169,4 @@
 			}
 		}
 	}
-
-	public static void reportingFlowContinuableEndEvent(String mediatorId, ComponentType mediator) {
-		System.out.println("Ending Flow Continuable Component Initialization:" + mediatorId);
-	}
-
-	public static void reportingEndBranchingEvent() {
-		System.out.println("Branching Ended, IF~else // Clone Targets");
-	}
 }