/*
 *  Copyright (c) 2016, WSO2 Inc. (http://www.wso2.org) All Rights Reserved.
 *
 *  WSO2 Inc. licenses this file to you under the Apache License,
 *  Version 2.0 (the "License"); you may not use this file except
 *  in compliance with the License.
 *  You may obtain a copy of the License at
 *
 *    http://www.apache.org/licenses/LICENSE-2.0
 *
 *  Unless required by applicable law or agreed to in writing,
 *  software distributed under the License is distributed on an
 *  "AS IS" BASIS, WITHOUT WARRANTIES OR CONDITIONS OF ANY
 *  KIND, either express or implied.  See the License for the
 *  specific language governing permissions and limitations
 *  under the License.
 */

package org.apache.synapse.aspects.flow.statistics.store;

import org.apache.commons.logging.Log;
import org.apache.commons.logging.LogFactory;
import org.apache.synapse.aspects.flow.statistics.log.StatisticsReportingEvent;

import java.util.concurrent.ArrayBlockingQueue;
import java.util.concurrent.BlockingQueue;

/**
 * MessageDataCollector contains the non-blocking queue and utility methods to store and retrieve elements from the
 * queue.
 */
public class MessageDataStore implements Runnable {

	private static Log log = LogFactory.getLog(MessageDataStore.class);

	private BlockingQueue<StatisticsReportingEvent> queue;

	public MessageDataStore(int queueSize) {
		queue = new ArrayBlockingQueue<>(queueSize);
	}

	/**
	 * Add StatisticReportingLog instance to the queue
	 *
	 * @param statisticsReportingEvent StatisticReportingLog to be stored in the queue
	 */
	public void enqueue(StatisticsReportingEvent statisticsReportingEvent) {
<<<<<<< HEAD
		if (log.isDebugEnabled()) {
			log.debug("Adding event: " + statisticsReportingEvent.toString());
		}
		queue.add(statisticsReportingEvent);
=======
		try {
			queue.add(statisticsReportingEvent);
		} catch (Exception e) {
			log.error("Statistics queue became full. Dropping statistics events.");
		}
>>>>>>> 3e0df4ab
	}

	/**
	 * Removes and return StatisticReportingLog from the queue
	 *
	 * @return StatisticReportingLog instance
	 * @throws Exception
	 */
	public StatisticsReportingEvent dequeue() throws Exception {
		try {
			return queue.take();
		} catch (InterruptedException exception) {
			String errorMsg = "Error consuming statistic data queue";
			throw new Exception(errorMsg, exception);
		}
	}

	/**
	 * Checks whether the queue is empty
	 *
	 * @return Tru if empty/false otherwise
	 */
	public boolean isEmpty() {
		return queue.isEmpty();
	}

	private boolean isStopped = false;

	public void run() {
		StatisticsReportingEvent statisticsReportingEvent;
		while (!isStopped && !isEmpty()) {
			try {
				statisticsReportingEvent = dequeue();
				statisticsReportingEvent.process();
			} catch (Exception exception) {
				log.error("Error in mediation flow statistic data consumer while consuming data", exception);
			}
		}
	}

	public void setStopped() {
		this.isStopped = true;
	}
}<|MERGE_RESOLUTION|>--- conflicted
+++ resolved
@@ -45,18 +45,14 @@
 	 * @param statisticsReportingEvent StatisticReportingLog to be stored in the queue
 	 */
 	public void enqueue(StatisticsReportingEvent statisticsReportingEvent) {
-<<<<<<< HEAD
-		if (log.isDebugEnabled()) {
-			log.debug("Adding event: " + statisticsReportingEvent.toString());
-		}
-		queue.add(statisticsReportingEvent);
-=======
 		try {
+			if (log.isDebugEnabled()) {
+				log.debug("Adding event: " + statisticsReportingEvent.toString());
+			}
 			queue.add(statisticsReportingEvent);
 		} catch (Exception e) {
 			log.error("Statistics queue became full. Dropping statistics events.");
 		}
->>>>>>> 3e0df4ab
 	}
 
 	/**
