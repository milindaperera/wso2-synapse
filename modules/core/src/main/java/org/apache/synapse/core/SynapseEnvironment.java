/*
 *  Licensed to the Apache Software Foundation (ASF) under one
 *  or more contributor license agreements.  See the NOTICE file
 *  distributed with this work for additional information
 *  regarding copyright ownership.  The ASF licenses this file
 *  to you under the Apache License, Version 2.0 (the
 *  "License"); you may not use this file except in compliance
 *  with the License.  You may obtain a copy of the License at
 *
 *   http://www.apache.org/licenses/LICENSE-2.0
 *
 *  Unless required by applicable law or agreed to in writing,
 *  software distributed under the License is distributed on an
 *   * "AS IS" BASIS, WITHOUT WARRANTIES OR CONDITIONS OF ANY
 *  KIND, either express or implied.  See the License for the
 *  specific language governing permissions and limitations
 *  under the License.
 */

package org.apache.synapse.core;

import org.apache.axiom.util.blob.OverflowBlob;
import org.apache.synapse.MessageContext;
import org.apache.synapse.ServerContextInformation;
import org.apache.synapse.SynapseHandler;
import org.apache.synapse.aspects.statistics.StatisticsCollector;
import org.apache.synapse.carbonext.TenantInfoConfigurator;
import org.apache.synapse.config.SynapseConfiguration;
import org.apache.synapse.debug.SynapseDebugManager;
import org.apache.synapse.endpoints.EndpointDefinition;
import org.apache.synapse.messageflowtracer.data.MessageFlowDataHolder;
import org.apache.synapse.mediators.base.SequenceMediator;
import org.apache.synapse.task.SynapseTaskManager;
import org.apache.synapse.util.xpath.ext.SynapseXpathFunctionContextProvider;
import org.apache.synapse.util.xpath.ext.SynapseXpathVariableResolver;

import javax.xml.namespace.QName;
import java.util.List;
import java.util.Map;
import java.util.concurrent.ExecutorService;

/**
 * The SynapseEnvironment allows access into the the host SOAP engine. It allows
 * the sending of messages, class loader access etc.
 */
@SuppressWarnings({"UnusedDeclaration"})
public interface SynapseEnvironment {

    /**
     * This method injects a new message into the Synapse engine. This is used by
     * the underlying SOAP engine to inject messages into Synapse for mediation.
     * e.g. The SynapseMessageReceiver used by Axis2 invokes this to inject new messages
     *
     * @param smc - Synapse MessageContext to be injected
     * @return boolean true if the message processing should be continued
     *  and false if it should be aborted
     */
    public boolean injectMessage(MessageContext smc);

    /**
     * This method injects a new message into the Synapse engine for the mediation
     * by the specified sequence. This is used by custom mediation tasks like splitting message
     * in EIP mediation. This method will do the mediation asynchronously using a separate
     * thread from the environment thread pool
     *
     * @param smc - Synapse message context to be injected
     * @param seq - Sequence to be used for mediation
     */
    public void injectAsync(MessageContext smc, SequenceMediator seq);

    /**
     * This method injects a new message into the Synapse engine for the mediation
     * by the specified sequence. This is used by inbound pooling listeners
     * in EIP mediation. This method will do the mediation asynchronously or synchronously using a separate
     * thread from the environment thread pool
     *
     * @param smc - Synapse message context to be injected
     * @param seq - Sequence to be used for mediation
     * @param sequential - Injection behavior
     * @return a Boolean Status of the injection
     */
    public boolean injectInbound(MessageContext smc, SequenceMediator seq, boolean sequential);

    /**
     * This method allows a message to be sent through the underlying SOAP engine. This will
     * send request messages on (forward), and send the response messages back to the client
     *
     * @param endpoint  - Endpoint to be used for sending
     * @param smc       - Synapse MessageContext to be sent
     */
    public void send(EndpointDefinition endpoint, MessageContext smc);

    /**
     * Creates a new Synapse <code>MessageContext</code> instance.
     *
     * @return a MessageContext
     */
    public MessageContext createMessageContext();

    /**
     * Creates a new <code>TemporaryData</code> instance for the temp storage requirements
     *
     * @return a TemporaryData created from the parameters provided in the synapse.properties
     */
    public OverflowBlob createOverflowBlob();

   /**
     * This method returns the <code>StatisticsCollector</code> responsible for
     * collecting stats for this synapse instance.
     *
     * @return Returns the <code>StatisticsCollector</code>
     */
    public StatisticsCollector getStatisticsCollector();

    /**
     * To set the StatisticsCollector to the environment
     *
     * @param statisticsCollector - StatisticsCollector to be set
     */
    @Deprecated
    public void setStatisticsCollector(StatisticsCollector statisticsCollector);

    /**
     * This is used by anyone who needs access to a SynapseThreadPool.
     * It offers the ability to start work.
     * 
     * @return Returns the ExecutorService
     */
     public ExecutorService getExecutorService();

    /**
     * Has the Synapse Environment properly initialized?
     * 
     * @return true if the environment is ready for processing
     */
    public boolean isInitialized();

    /**
     * Set the environment as ready for message processing
     * 
     * @param state true means ready for processing
     */
    public void setInitialized(boolean state);

    /**
     * Retrieves the {@link SynapseConfiguration} from the <code>environment</code>
     * 
     * @return configuration of the synapse
     */
    public SynapseConfiguration getSynapseConfiguration();

    /**
     * Retrieve the {@link org.apache.synapse.task.SynapseTaskManager} from the
     * <code>environment</code>.
     *
     * @return SynapseTaskManager of this synapse environment
     */
    public SynapseTaskManager getTaskManager();


    /**
     * Get the information about the synapse environment.
     * 
     * @return {@link org.apache.synapse.ServerContextInformation} of this synapse environment
     */
    public ServerContextInformation getServerContextInformation();

    /**
     * Get all Xpath Extension objects for Function contexts
     * @return Map containing xpath extension objects
     */
    public Map<QName, SynapseXpathFunctionContextProvider> getXpathFunctionExtensions();


    /**
     * Get all Xpath Extension objects for Variable contexts
     * @return Map containing xpath extension objects
     */
    public Map<QName, SynapseXpathVariableResolver> getXpathVariableExtensions();

    /**
     *
     * @return
     */
    public TenantInfoConfigurator getTenantInfoConfigurator();

    /**
     * Increment/Decrement the Call mediator count in the environment by 1
     * @param isIncrement whether to increment the count
     */
    public void updateCallMediatorCount(boolean isIncrement);

    /**
     * Whether continuation is enabled in the environment
     * @return whether continuation is enabled in the environment
     */
    public boolean isContinuationEnabled();

    /**
     * Add an artifact reference not available in the environment.
     * @param key artifact reference key
     */
    public void addUnavailableArtifactRef(String key);

    /**
     * Remove the artifact reference which is marked as unavailable in environment
     * from the unavailable list
     *
     * @param key artifact reference key
     */
    public void removeUnavailableArtifactRef(String key);


    /**
     * Clear unavailability of an artifact if it is
     * previously marked as unavailable in the environment
     *
     * @param key artifact reference key
     */
    public void clearUnavailabilityOfArtifact(String key);

    /**
     * Inject message to the sequence in synchronous manner
     * @param smc - Synapse message context to be injected
     * @param seq - Sequence to be used for mediation
     * @return boolean true if the message processing should be continued
     *  and false if it should be aborted
     */
    public boolean injectMessage(MessageContext smc,SequenceMediator seq);

    /**
     * Get all synapse handlers
     *
     * @return list of synapse handlers
     */
    public List<SynapseHandler> getSynapseHandlers();

    /**
     * Register a synapse handler to the synapse environment
     *
     * @param handler synapse handler
     */
    public void registerSynapseHandler(SynapseHandler handler);

    /**
     * Get the global timeout interval for callbacks
     *
     * @return global timeout interval
     */
    public long getGlobalTimeout();

<<<<<<< HEAD
    public MessageFlowDataHolder getMessageFlowDataHolder();
=======
    /**
     * Whether debugging is enabled in the environment.
     *
     * @return whether debugging is enabled in the environment
     */
    public boolean isDebugEnabled();

    /**
     * Retrieve the {@link org.apache.synapse.debug.SynapseDebugManager} from the
     * <code>environment</code>.
     *
     * @return SynapseDebugManager of this synapse environment
     */
    public SynapseDebugManager getSynapseDebugManager();

>>>>>>> 1ade9da0
}<|MERGE_RESOLUTION|>--- conflicted
+++ resolved
@@ -249,9 +249,13 @@
      */
     public long getGlobalTimeout();
 
-<<<<<<< HEAD
+    /**
+     * Get message flow data holder for message flow tracing
+     *
+     * @return MessageFlowDataHolder instance
+     */
     public MessageFlowDataHolder getMessageFlowDataHolder();
-=======
+
     /**
      * Whether debugging is enabled in the environment.
      *
@@ -266,6 +270,4 @@
      * @return SynapseDebugManager of this synapse environment
      */
     public SynapseDebugManager getSynapseDebugManager();
-
->>>>>>> 1ade9da0
 }