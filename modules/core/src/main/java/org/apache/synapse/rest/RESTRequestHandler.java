/*
*  Copyright (c) 2005-2010, WSO2 Inc. (http://www.wso2.org) All Rights Reserved.
*
*  WSO2 Inc. licenses this file to you under the Apache License,
*  Version 2.0 (the "License"); you may not use this file except
*  in compliance with the License.
*  You may obtain a copy of the License at
*
*    http://www.apache.org/licenses/LICENSE-2.0
*
* Unless required by applicable law or agreed to in writing,
* software distributed under the License is distributed on an
* "AS IS" BASIS, WITHOUT WARRANTIES OR CONDITIONS OF ANY
* KIND, either express or implied.  See the License for the
* specific language governing permissions and limitations
* under the License.
*/

package org.apache.synapse.rest;

import org.apache.axis2.Constants;
import org.apache.commons.logging.Log;
import org.apache.commons.logging.LogFactory;
import org.apache.synapse.MessageContext;
import org.apache.synapse.core.axis2.Axis2MessageContext;
import org.apache.synapse.rest.version.DefaultStrategy;

import java.util.*;

/**
 * This class is responsible for receiving requests from various sources and dispatching
 * them to a suitable REST API for further processing. This is the main entry point for
 * mediating messages through APIs and Resources.
 */
public class RESTRequestHandler {

    private static final Log log = LogFactory.getLog(RESTRequestHandler.class);

    /**
     * Attempt to process the given message through one of the available APIs. This method
     * will first try to locate a suitable API for the given message by running it through
     * the API validation routines available. If a matching API is found it will dispatch
     * the message to the located API. If a matching API cannot be found, message will be
     * left intact so any other handlers (eg: main sequence) can pick it up later.
     *
     * @param synCtx MessageContext of the request to be processed
     * @return true if the message was dispatched to an API and false otherwise
     */
    public boolean process(MessageContext synCtx) {
        if (synCtx.isResponse()) {
            return dispatchToAPI(synCtx);
        }

        org.apache.axis2.context.MessageContext msgCtx = ((Axis2MessageContext) synCtx).
                getAxis2MessageContext();
        String protocol = msgCtx.getIncomingTransportName();
        if (!Constants.TRANSPORT_HTTP.equals(protocol) && !Constants.TRANSPORT_HTTPS.equals(protocol)) {
            if (log.isDebugEnabled()) {
                log.debug("Invalid protocol for REST API mediation: " + protocol);
            }
            return false;
        }

        return dispatchToAPI(synCtx);
    }

    private boolean dispatchToAPI(MessageContext synCtx) {
        Collection<API> apiSet = synCtx.getEnvironment().getSynapseConfiguration().getAPIs();
        //Since swapping elements are not possible with sets, Collection is converted to a List
        List<API> defaultStrategyApiSet = new ArrayList<API>(apiSet);

        API defaultAPI = null;
<<<<<<< HEAD
        int i=0;
        for(API api : apiList){
            api.setLogSetterValue();
            if(api.getVersion().trim().equals("")){ //caught no version api
                //swap the no version api with the last element of the list to give it the lowest priority.
                Collections.swap(apiList,i,apiList.size()-1);

=======
        for (API api : apiSet) {
            if ("/".equals(api.getContext())) {
                defaultAPI = api;
            } else if (api.getVersionStrategy().getClass().getName().equals(DefaultStrategy.class.getName())) {
                //APIs whose VersionStrategy is bound to an instance of DefaultStrategy, should be skipped and processed at last.
                //Otherwise they will be always chosen to process the request without matching the version.
                defaultStrategyApiSet.add(api);
            } else if (api.canProcess(synCtx)) {
>>>>>>> 9a1baa3f
                if (log.isDebugEnabled()) {
                    log.debug("Located specific API: " + api.getName() + " for processing message");
                }
                api.process(synCtx);
                return true;
            }
        }

<<<<<<< HEAD
        for (API api : apiList) {
            api.setLogSetterValue();
            if ("/".equals(api.getContext())) {
                defaultAPI = api;
            } else if (api.canProcess(synCtx)) {
=======
        for (API api : defaultStrategyApiSet) {
            if (api.canProcess(synCtx)) {
>>>>>>> 9a1baa3f
                if (log.isDebugEnabled()) {
                    log.debug("Located specific API: " + api.getName() + " for processing message");
                }
                api.process(synCtx);
                return true;
            }
        }

        if (defaultAPI != null && defaultAPI.canProcess(synCtx)) {
            defaultAPI.setLogSetterValue();
            defaultAPI.process(synCtx);
            return true;
        }

        return false;
    }
}<|MERGE_RESOLUTION|>--- conflicted
+++ resolved
@@ -23,6 +23,7 @@
 import org.apache.commons.logging.LogFactory;
 import org.apache.synapse.MessageContext;
 import org.apache.synapse.core.axis2.Axis2MessageContext;
+import org.apache.synapse.rest.version.DefaultStrategy;
 import org.apache.synapse.rest.version.DefaultStrategy;
 
 import java.util.*;
@@ -70,16 +71,8 @@
         List<API> defaultStrategyApiSet = new ArrayList<API>(apiSet);
 
         API defaultAPI = null;
-<<<<<<< HEAD
-        int i=0;
-        for(API api : apiList){
+        for (API api : apiSet) {
             api.setLogSetterValue();
-            if(api.getVersion().trim().equals("")){ //caught no version api
-                //swap the no version api with the last element of the list to give it the lowest priority.
-                Collections.swap(apiList,i,apiList.size()-1);
-
-=======
-        for (API api : apiSet) {
             if ("/".equals(api.getContext())) {
                 defaultAPI = api;
             } else if (api.getVersionStrategy().getClass().getName().equals(DefaultStrategy.class.getName())) {
@@ -87,7 +80,6 @@
                 //Otherwise they will be always chosen to process the request without matching the version.
                 defaultStrategyApiSet.add(api);
             } else if (api.canProcess(synCtx)) {
->>>>>>> 9a1baa3f
                 if (log.isDebugEnabled()) {
                     log.debug("Located specific API: " + api.getName() + " for processing message");
                 }
@@ -96,16 +88,9 @@
             }
         }
 
-<<<<<<< HEAD
-        for (API api : apiList) {
+        for (API api : defaultStrategyApiSet) {
             api.setLogSetterValue();
-            if ("/".equals(api.getContext())) {
-                defaultAPI = api;
-            } else if (api.canProcess(synCtx)) {
-=======
-        for (API api : defaultStrategyApiSet) {
             if (api.canProcess(synCtx)) {
->>>>>>> 9a1baa3f
                 if (log.isDebugEnabled()) {
                     log.debug("Located specific API: " + api.getName() + " for processing message");
                 }
