/*
 *  Licensed to the Apache Software Foundation (ASF) under one
 *  or more contributor license agreements.  See the NOTICE file
 *  distributed with this work for additional information
 *  regarding copyright ownership.  The ASF licenses this file
 *  to you under the Apache License, Version 2.0 (the
 *  "License"); you may not use this file except in compliance
 *  with the License.  You may obtain a copy of the License at
 *
 *   http://www.apache.org/licenses/LICENSE-2.0
 *
 *  Unless required by applicable law or agreed to in writing,
 *  software distributed under the License is distributed on an
 *   * "AS IS" BASIS, WITHOUT WARRANTIES OR CONDITIONS OF ANY
 *  KIND, either express or implied.  See the License for the
 *  specific language governing permissions and limitations
 *  under the License.
 */

package org.apache.synapse.mediators;

import org.apache.synapse.ManagedLifecycle;
import org.apache.synapse.Mediator;
import org.apache.synapse.MessageContext;
import org.apache.synapse.SynapseConstants;
import org.apache.synapse.SynapseException;
import org.apache.synapse.SynapseLog;
import org.apache.synapse.messageflowtracer.processors.MessageFlowTracingDataCollector;
import org.apache.synapse.core.SynapseEnvironment;
import org.apache.synapse.core.axis2.Axis2MessageContext;
import org.apache.synapse.transport.passthru.util.RelayUtils;

import java.util.ArrayList;
import java.util.List;

/**
 * This is the base class for all List mediators
 *
 * @see ListMediator
 */
public abstract class AbstractListMediator extends AbstractMediator
        implements ListMediator {

    /** the list of child mediators held. These are executed sequentially */
    protected final List<Mediator> mediators = new ArrayList<Mediator>();

    private boolean contentAware = false;

    public boolean mediate(MessageContext synCtx) {
        return  mediate(synCtx,0);
    }

    public boolean mediate(MessageContext synCtx, int mediatorPosition) {

        boolean returnVal = true;
        int parentsEffectiveTraceState = synCtx.getTracingState();
        // if I have been explicitly asked to enable or disable tracing, set it to the message
        // to pass it on; else, do nothing -> i.e. let the parents state flow
        setEffectiveTraceState(synCtx);
        int myEffectiveTraceState = synCtx.getTracingState();
        String parentName = (String)synCtx.getProperty(SynapseConstants.CURRENTSEQUENCE);
        try {
            SynapseLog synLog = getLog(synCtx);
            if (synLog.isTraceOrDebugEnabled()) {
                synLog.traceOrDebug("Sequence <" + getType() + "> :: mediate()");
                synLog.traceOrDebug("Mediation started from mediator position : " + mediatorPosition);
            }

            if (contentAware) {
                try {
                    if (synLog.isTraceOrDebugEnabled()) {
                        synLog.traceOrDebug("Building message. Sequence <" + getType() + "> is content aware");
                    }
                    RelayUtils.buildMessage(((Axis2MessageContext) synCtx).getAxis2MessageContext(), false);
                } catch (Exception e) {
                    handleException("Error while building message", e, synCtx);
                }
            }

            for (int i = mediatorPosition; i < mediators.size(); i++) {
                String componentId = null;
                // ensure correct trace state after each invocation of a mediator
                Mediator mediator = mediators.get(i);
                mediator.reportStatistic(synCtx, parentName, true);
                synCtx.setProperty(SynapseConstants.CURRENTSEQUENCE, mediator.getMediatorName());
                synCtx.setTracingState(myEffectiveTraceState);
<<<<<<< HEAD

                Mediator mediator = mediators.get(i);
                if(MessageFlowTracingDataCollector.isMessageFlowTracingEnabled(synCtx)) {
                    componentId = mediator.setTraceFlow(synCtx, componentId, mediator, true);
                }

                if (!mediator.mediate(synCtx)) {
                    if(MessageFlowTracingDataCollector.isMessageFlowTracingEnabled(synCtx)) {
                        mediator.setTraceFlow(synCtx, componentId, mediator, false);
                    }
                    returnVal = false;
                    break;
                }

                if(MessageFlowTracingDataCollector.isMessageFlowTracingEnabled(synCtx)) {
                    mediator.setTraceFlow(synCtx, componentId, mediator, false);
                }
=======
                if (!mediator.mediate(synCtx)) {
                    mediator.reportStatistic(synCtx, parentName, false);
                    returnVal = false;
                    break;
                }
                mediator.reportStatistic(synCtx, parentName, false);
>>>>>>> 66f584ec
            }
        } catch (SynapseException synEx) {
            throw synEx;
        } catch (Exception ex) {
            String errorMsg = ex.getMessage();
            if (errorMsg == null) {
                errorMsg = "Runtime error occurred while mediating the message";
            }
            handleException(errorMsg, ex, synCtx);
        } finally {
            synCtx.setProperty(SynapseConstants.CURRENTSEQUENCE,parentName);
            synCtx.setTracingState(parentsEffectiveTraceState);
        }

        return returnVal;
    }

    public List<Mediator> getList() {
        return mediators;
    }

    public boolean addChild(Mediator m) {
        return mediators.add(m);
    }

    public boolean addAll(List<Mediator> c) {
        return mediators.addAll(c);
    }

    public Mediator getChild(int pos) {
        return mediators.get(pos);
    }

    public boolean removeChild(Mediator m) {
        return mediators.remove(m);
    }

    public Mediator removeChild(int pos) {
        return mediators.remove(pos);
    }

    /**
     * Initialize child mediators recursively
     * @param se synapse environment
     */
    public void init(SynapseEnvironment se) {
        if (log.isDebugEnabled()) {
            log.debug("Initializing child mediators of mediator : " + getType());
        }

        for (int i = 0; i < mediators.size(); i++) {
            Mediator mediator = mediators.get(i);
            mediator.setMediatorPosition(i);

            if (mediator instanceof ManagedLifecycle) {
                ((ManagedLifecycle) mediator).init(se);
            }

            if (mediator.isContentAware()) {
                if (log.isDebugEnabled()) {
                    log.debug(mediator.getType() + " is content aware, setting sequence <" + getType() + "> as content aware");
                }
                contentAware = true;
            }
        }
    }

    /**
     * Destroy child mediators recursively
     */
    public void destroy() {
        if (log.isDebugEnabled()) {
            log.debug("Destroying child mediators of mediator : " + getType());
        }

        for (Mediator mediator : mediators) {
            if (mediator instanceof ManagedLifecycle) {
                ((ManagedLifecycle) mediator).destroy();
            }
        }
    }

    @Override
    public boolean isContentAware() {
        return contentAware;
    }


}<|MERGE_RESOLUTION|>--- conflicted
+++ resolved
@@ -84,32 +84,21 @@
                 mediator.reportStatistic(synCtx, parentName, true);
                 synCtx.setProperty(SynapseConstants.CURRENTSEQUENCE, mediator.getMediatorName());
                 synCtx.setTracingState(myEffectiveTraceState);
-<<<<<<< HEAD
-
-                Mediator mediator = mediators.get(i);
-                if(MessageFlowTracingDataCollector.isMessageFlowTracingEnabled(synCtx)) {
+                if (MessageFlowTracingDataCollector.isMessageFlowTracingEnabled(synCtx)) {
                     componentId = mediator.setTraceFlow(synCtx, componentId, mediator, true);
                 }
-
                 if (!mediator.mediate(synCtx)) {
-                    if(MessageFlowTracingDataCollector.isMessageFlowTracingEnabled(synCtx)) {
+                    mediator.reportStatistic(synCtx, parentName, false);
+                    if (MessageFlowTracingDataCollector.isMessageFlowTracingEnabled(synCtx)) {
                         mediator.setTraceFlow(synCtx, componentId, mediator, false);
                     }
                     returnVal = false;
                     break;
                 }
-
-                if(MessageFlowTracingDataCollector.isMessageFlowTracingEnabled(synCtx)) {
+                mediator.reportStatistic(synCtx, parentName, false);
+                if (MessageFlowTracingDataCollector.isMessageFlowTracingEnabled(synCtx)) {
                     mediator.setTraceFlow(synCtx, componentId, mediator, false);
                 }
-=======
-                if (!mediator.mediate(synCtx)) {
-                    mediator.reportStatistic(synCtx, parentName, false);
-                    returnVal = false;
-                    break;
-                }
-                mediator.reportStatistic(synCtx, parentName, false);
->>>>>>> 66f584ec
             }
         } catch (SynapseException synEx) {
             throw synEx;
