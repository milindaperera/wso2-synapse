--- conflicted
+++ resolved
@@ -215,11 +215,6 @@
     private boolean allowHotUpdate = true;
 
     /**
-     * List of commented text segments within the Synapse Configuration
-     */
-    private List<String> commentedTextList = new ArrayList<String>();
-
-    /**
      * Add a named sequence into the local registry. If a sequence already exists by the specified
      * key a runtime exception is thrown.
      *
@@ -2108,27 +2103,6 @@
         }
     }
 
-<<<<<<< HEAD
-    /**
-     * Returns CommentedText List
-     *
-     * @return ArrayList of String contains commented text segments
-     */
-    public List<String> getCommentedTextList() {
-        return commentedTextList;
-    }
-
-    /**
-     * Add new comment text entry to the existing list
-     *
-     * @param comment String comment
-     */
-    public void addToCommentedTextList(String comment) {
-        if (comment != null && comment.length() > 0) {
-            this.commentedTextList.add(comment);
-        }
-    }
-=======
     private  void destroyExistingInbounds(SynapseConfiguration synapseConfiguration){
         Collection<InboundEndpoint> inboundEndpoints = synapseConfiguration.getInboundEndpoints();
         for(InboundEndpoint inboundEndpoint : inboundEndpoints){
@@ -2136,5 +2110,4 @@
         }
     }
 
->>>>>>> ff88708f
 }