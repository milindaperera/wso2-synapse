/*
 *  Licensed to the Apache Software Foundation (ASF) under one
 *  or more contributor license agreements.  See the NOTICE file
 *  distributed with this work for additional information
 *  regarding copyright ownership.  The ASF licenses this file
 *  to you under the Apache License, Version 2.0 (the
 *  "License"); you may not use this file except in compliance
 *  with the License.  You may obtain a copy of the License at
 *
 *   http://www.apache.org/licenses/LICENSE-2.0
 *
 *  Unless required by applicable law or agreed to in writing,
 *  software distributed under the License is distributed on an
 *   * "AS IS" BASIS, WITHOUT WARRANTIES OR CONDITIONS OF ANY
 *  KIND, either express or implied.  See the License for the
 *  specific language governing permissions and limitations
 *  under the License.
 */

package org.apache.synapse.mediators;

import org.apache.commons.logging.Log;
import org.apache.commons.logging.LogFactory;
import org.apache.synapse.Mediator;
import org.apache.synapse.MessageContext;
import org.apache.synapse.SynapseConstants;
import org.apache.synapse.SynapseException;
import org.apache.synapse.SynapseLog;
import org.apache.synapse.aspects.AspectConfigurable;
import org.apache.synapse.aspects.AspectConfiguration;
<<<<<<< HEAD
import org.apache.synapse.messageflowtracer.processors.MessageFlowTracingDataCollector;
=======
import org.apache.synapse.aspects.ComponentType;
import org.apache.synapse.aspects.flow.statistics.collectors.RuntimeStatisticCollector;
>>>>>>> 66f584ec
import org.apache.synapse.debug.constructs.SynapseMediationFlowPoint;

import java.util.ArrayList;
import java.util.List;

/**
 * This is the super class of all mediators, and defines common logging, tracing other aspects
 * for all mediators who extend from this.
 * elements of a mediator class.
 */
public abstract class AbstractMediator implements Mediator, AspectConfigurable {

    /** the standard log for mediators, will assign the logger for the actual subclass */
    protected Log log;
    /** The runtime trace log for mediators */
    protected static final Log trace = LogFactory.getLog(SynapseConstants.TRACE_LOGGER);

    /**
     * State of tracing for this mediator
     */
    protected int traceState = SynapseConstants.TRACING_UNSET;

    private AspectConfiguration aspectConfiguration;

    private String description;

    private String shortDescription;

    private int mediatorPosition = 0;

    private boolean isBreakPoint = false;

    private boolean isSkipEnabled = false;

    private SynapseMediationFlowPoint flowPoint = null;


    /**
     * A constructor that makes subclasses pick up the correct logger
     */
    protected AbstractMediator() {
        log = LogFactory.getLog(this.getClass());
    }

    /**
     * Comment Texts List associated with the mediator
     */
    private List<String> commentsList = new ArrayList<String>(); 

    /**
     * this method is invoked mediation happens either in debug mode or normal running mode,
     * branches execution to the debug manager if only in debug mode
     * @return true if the mediation should be continued after this method call, false if mediation
     * of current child mediator position should be skipped
     */
    public boolean divertMediationRoute(MessageContext synCtx){
        if(synCtx.getEnvironment().isDebugEnabled()) {
            if (isSkipEnabled()) {
                synCtx.getEnvironment().getSynapseDebugManager()
                        .advertiseMediationFlowSkip(synCtx, getRegisteredMediationFlowPoint());
                return true;
            } else if (isBreakPoint()) {
                synCtx.getEnvironment().getSynapseDebugManager()
                        .advertiseMediationFlowBreakPoint(synCtx, getRegisteredMediationFlowPoint());
            }
        }
        return false;
    }

    /**
     * Returns the class name of the mediator
     * @return the class name of the mediator
     */
    public String getType() {
        String cls = getClass().getName();
        int p = cls.lastIndexOf(".");
        if (p == -1)
            return cls;
        else
            return cls.substring(p + 1);
    }

    /**
     * Returns the tracing state
     * @return the tracing state for this mediator (see SynapseConstants)
     */
    public int getTraceState() {
        return traceState;
    }

    /**
     * Set the tracing state variable
     * @param traceState the new tracing state for this mediator (see SynapseConstants)
     */
    public void setTraceState(int traceState) {
        this.traceState = traceState;
    }

    /**
     * Set the description of the mediator
     * @param description tobe set to the mediator
     */
    public void setDescription(String description) {
        this.description = description;
    }

    /**
     * Gives the description of the mediator
     * @return description of the mediator
     */
    public String getDescription() {
        return this.description;
    }

    /**
     * Set the short description of the mediator
     * @param shortDescription to be set to the mediator
     */
    public void setShortDescription(String shortDescription) {
        this.shortDescription = shortDescription;
    }

    /**
     * Gives the short description of the mediator
     * @return short description of the mediator
     */
    public String getShortDescription() {
        return this.shortDescription;
    }

    /**
     * This method is used to save previous tracing state and set next the tracing
     * state for a child mediator
     *
     * @param synCtx current message
     */
    public void setEffectiveTraceState(MessageContext synCtx) {
        // if I have been explicitly asked to enable or disable tracing, use it and pass it on
        // else, do nothing -> i.e. let the parents state flow
        if (traceState != SynapseConstants.TRACING_UNSET) {
            synCtx.setTracingState(traceState);
        }
    }

    /**
     * Get a SynapseLog instance appropriate for the given context.
     * 
     * @param synCtx  the current message context
     * @return MediatorLog instance - an implementation of the SynapseLog
     */
    protected SynapseLog getLog(MessageContext synCtx) {
        return new MediatorLog(log, isTraceOn(synCtx), synCtx);
    }

    /**
     * Should this mediator perform tracing? True if its explicitly asked to
     * trace, or its parent has been asked to trace and it does not reject it
     * @param parentTraceState parents trace state
     * @return true if tracing should be performed
     */
    public boolean shouldTrace(int parentTraceState){
        return
            (traceState == SynapseConstants.TRACING_ON) ||
            (traceState == SynapseConstants.TRACING_UNSET &&
                parentTraceState == SynapseConstants.TRACING_ON);
    }

    /**
     * Should this mediator perform tracing? True if its explicitly asked to
     * trace, or its parent has been asked to trace and it does not reject it
     * 
     * @deprecated This method will be removed in a future version of Synapse.
     *             Please use the {@link SynapseLog} instance returned by
     *             {@link #getLog(MessageContext)} for all logging inside a
     *             mediator.
     * 
     * @param msgCtx the current message
     * @return true if tracing should be performed
     */
    @Deprecated
    protected boolean isTraceOn(MessageContext msgCtx) {
        return
            (traceState == SynapseConstants.TRACING_ON) ||
            (traceState == SynapseConstants.TRACING_UNSET &&
                msgCtx.getTracingState() == SynapseConstants.TRACING_ON);
    }

    /**
     * Is tracing or debug logging on?
     * 
     * @deprecated This method will be removed in a future version of Synapse.
     *             Please use the {@link SynapseLog} instance returned by
     *             {@link #getLog(MessageContext)} for all logging inside a
     *             mediator.
     * 
     * @param isTraceOn is tracing known to be on?
     * @return true, if either tracing or debug logging is on
     */
    @Deprecated
    protected boolean isTraceOrDebugOn(boolean isTraceOn) {
        return isTraceOn || log.isDebugEnabled();
    }

    /**
     * Perform Trace and Debug logging of a message @INFO (trace) and DEBUG (log)
     * 
     * @deprecated This method will be removed in a future version of Synapse.
     *             Please use the {@link SynapseLog} instance returned by
     *             {@link #getLog(MessageContext)} for all logging inside a
     *             mediator.
     * 
     * @param traceOn is runtime trace on for this message?
     * @param msg the message to log/trace
     */
    @Deprecated
    protected void traceOrDebug(boolean traceOn, String msg) {
        if (traceOn) {
            trace.info(msg);
        }
        if (log.isDebugEnabled()) {
            log.debug(msg);
        }
    }

    /**
     * Perform Trace and Debug logging of a message @WARN
     * 
     * @deprecated This method will be removed in a future version of Synapse.
     *             Please use the {@link SynapseLog} instance returned by
     *             {@link #getLog(MessageContext)} for all logging inside a
     *             mediator.
     * 
     * @param traceOn is runtime trace on for this message?
     * @param msg the message to log/trace
     */
    @Deprecated
    protected void traceOrDebugWarn(boolean traceOn, String msg) {
        if (traceOn) {
            trace.warn(msg);
        }
        if (log.isDebugEnabled()) {
            log.warn(msg);
        }
    }

    /**
     * Perform an audit log message to all logs @ INFO. Writes to the general log, the service log
     * and the trace log (of trace is on)
     * 
     * @deprecated This method will be removed in a future version of Synapse.
     *             Please use the {@link SynapseLog} instance returned by
     *             {@link #getLog(MessageContext)} for all logging inside a
     *             mediator.
     * 
     * @param msg the log message
     * @param msgContext the message context
     */
    @Deprecated
    protected void auditLog(String msg, MessageContext msgContext) {
        log.info(msg);
        if (msgContext.getServiceLog() != null) {
            msgContext.getServiceLog().info(msg);
        }
        if (shouldTrace(msgContext.getTracingState())) {
            trace.info(msg);
        }
    }

    /**
     * Perform an error log message to all logs @ ERROR. Writes to the general log, the service log
     * and the trace log (of trace is on) and throws a SynapseException
     * @param msg the log message
     * @param msgContext the message context
     */
    protected void handleException(String msg, MessageContext msgContext) {
        log.error(msg);
        if (msgContext.getServiceLog() != null) {
            msgContext.getServiceLog().error(msg);
        }
        if (shouldTrace(msgContext.getTracingState())) {
            trace.error(msg);
        }
        throw new SynapseException(msg);
    }

    /**
     * Write an audit entry at WARN and trace and standard logs @WARN
     * 
     * @deprecated This method will be removed in a future version of Synapse.
     *             Please use the {@link SynapseLog} instance returned by
     *             {@link #getLog(MessageContext)} for all logging inside a
     *             mediator.
     * 
     * @param msg the message to log
     * @param msgContext message context
     */
    @Deprecated
    protected void auditWarn(String msg, MessageContext msgContext) {
        log.warn(msg);
        if (msgContext.getServiceLog() != null) {
            msgContext.getServiceLog().warn(msg);
        }
        if (shouldTrace(msgContext.getTracingState())) {
            trace.warn(msg);
        }
    }

    /**
     * Perform an error log message to all logs @ ERROR. Writes to the general log, the service log
     * and the trace log (of trace is on) and throws a SynapseException
     * @param msg the log message
     * @param e an Exception encountered
     * @param msgContext the message context
     */
    protected void handleException(String msg, Exception e, MessageContext msgContext) {
        log.error(msg, e);
        if (msgContext.getServiceLog() != null) {
            msgContext.getServiceLog().error(msg, e);
        }
        if (shouldTrace(msgContext.getTracingState())) {
            trace.error(msg, e);
        }
        throw new SynapseException(msg, e);
    }

    public boolean isStatisticsEnable() {
        return this.aspectConfiguration != null
                && this.aspectConfiguration.isStatisticsEnable();
    }

    public void disableStatistics() {
        if (this.aspectConfiguration != null) {
            this.aspectConfiguration.disableStatistics();
        }
    }

    public void enableStatistics() {
        if (this.aspectConfiguration != null) {
            this.aspectConfiguration.enableStatistics();
        }
    }

    /**
     * Configure aspects according to the given configuration
     *
     * @param aspectConfiguration AspectConfiguration instance
     */
    public void configure(AspectConfiguration aspectConfiguration) {
       this.aspectConfiguration = aspectConfiguration;
    }

    /**
     * Get the aspects  configuration
     *
     * @return AspectConfiguration instance
     */
    public AspectConfiguration getAspectConfiguration() {
        return aspectConfiguration;
    }

    public boolean isContentAware() {
        return true;
    }

    public int getMediatorPosition() {
       return mediatorPosition;
    }

    public void setMediatorPosition(int position) {
       mediatorPosition = position;
    }

	public String getInputType() {
        return null;
    }

    public String getOutputType() {
        return null;
    }

    /**
     * Returns Comment List
     *
     * @return String List of comments
     */
    public List<String> getCommentsList() {
        return commentsList;
    }

    /**
     * Sets comment list for the mediator
     *
     * @param commentsList String List of comments
     */
    public void setCommentsList(List<String> commentsList) {
        this.commentsList = commentsList;
    }

    /**
<<<<<<< HEAD
     * Returns the name of the class of respective mediator. This was introduced to provide a unique way to get the
     * mediator name because getType is implemented in different ways in different mediators (e.g.
     * PayloadFactoryMediator)
     * @return
     */
    public String getMediatorName(){
=======
     * Returns name of the mediator
     *
     * @return mediator name
     */
    public String getMediatorName() {
>>>>>>> 66f584ec
        String cls = getClass().getName();
        return cls.substring(cls.lastIndexOf(".") + 1);
    }

<<<<<<< HEAD
    public String setTraceFlow(MessageContext msgCtx, String mediatorId, Mediator mediator, boolean isStart) {
        return MessageFlowTracingDataCollector.setTraceFlowEvent(msgCtx, mediatorId, mediator.getMediatorName(), isStart);
=======
    /**
     * Report statistics for the mediator
     *
     * @param messageContext message context
     * @param parentName     sequence name that mediator belong to
     * @param isCreateLog    whether this is a start or end of a mediator execution
     */
    public void reportStatistic(MessageContext messageContext, String parentName, boolean isCreateLog) {
        RuntimeStatisticCollector
                .reportStatisticForMessageComponent(messageContext, getMediatorName(), ComponentType.MEDIATOR,
                                                    parentName, isCreateLog, false, false);
>>>>>>> 66f584ec
    }

    public void registerMediationFlowPoint(SynapseMediationFlowPoint flowPoint){this.flowPoint=flowPoint;}

    public void unregisterMediationFlowPoint(){if(this.flowPoint!=null)this.flowPoint=null;}

    public SynapseMediationFlowPoint getRegisteredMediationFlowPoint(){return flowPoint;}

    public boolean isBreakPoint(){return isBreakPoint;}

    public boolean isSkipEnabled(){return isSkipEnabled;}

    public void setBreakPoint(boolean isBreakPoint){this.isBreakPoint=isBreakPoint;}

    public void setSkipEnabled(boolean isSkipEnabled){this.isSkipEnabled=isSkipEnabled;}
}<|MERGE_RESOLUTION|>--- conflicted
+++ resolved
@@ -28,12 +28,9 @@
 import org.apache.synapse.SynapseLog;
 import org.apache.synapse.aspects.AspectConfigurable;
 import org.apache.synapse.aspects.AspectConfiguration;
-<<<<<<< HEAD
 import org.apache.synapse.messageflowtracer.processors.MessageFlowTracingDataCollector;
-=======
 import org.apache.synapse.aspects.ComponentType;
 import org.apache.synapse.aspects.flow.statistics.collectors.RuntimeStatisticCollector;
->>>>>>> 66f584ec
 import org.apache.synapse.debug.constructs.SynapseMediationFlowPoint;
 
 import java.util.ArrayList;
@@ -433,28 +430,20 @@
     }
 
     /**
-<<<<<<< HEAD
      * Returns the name of the class of respective mediator. This was introduced to provide a unique way to get the
      * mediator name because getType is implemented in different ways in different mediators (e.g.
      * PayloadFactoryMediator)
      * @return
      */
     public String getMediatorName(){
-=======
-     * Returns name of the mediator
-     *
-     * @return mediator name
-     */
-    public String getMediatorName() {
->>>>>>> 66f584ec
         String cls = getClass().getName();
         return cls.substring(cls.lastIndexOf(".") + 1);
     }
 
-<<<<<<< HEAD
+
     public String setTraceFlow(MessageContext msgCtx, String mediatorId, Mediator mediator, boolean isStart) {
         return MessageFlowTracingDataCollector.setTraceFlowEvent(msgCtx, mediatorId, mediator.getMediatorName(), isStart);
-=======
+    }
     /**
      * Report statistics for the mediator
      *
@@ -466,7 +455,6 @@
         RuntimeStatisticCollector
                 .reportStatisticForMessageComponent(messageContext, getMediatorName(), ComponentType.MEDIATOR,
                                                     parentName, isCreateLog, false, false);
->>>>>>> 66f584ec
     }
 
     public void registerMediationFlowPoint(SynapseMediationFlowPoint flowPoint){this.flowPoint=flowPoint;}
