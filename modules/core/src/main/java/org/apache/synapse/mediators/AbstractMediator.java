--- conflicted
+++ resolved
@@ -28,15 +28,12 @@
 import org.apache.synapse.SynapseLog;
 import org.apache.synapse.aspects.AspectConfigurable;
 import org.apache.synapse.aspects.AspectConfiguration;
-<<<<<<< HEAD
 import org.apache.synapse.aspects.ComponentType;
 import org.apache.synapse.aspects.newstatistics.event.reader.StatisticEventReceiver;
 import org.apache.synapse.aspects.newstatistics.log.templates.CreateEntryStatisticLog;
 import org.apache.synapse.aspects.newstatistics.log.templates.StatisticCloseLog;
 import org.apache.synapse.aspects.newstatistics.log.templates.StatisticReportingLog;
-=======
 import org.apache.synapse.debug.constructs.SynapseMediationFlowPoint;
->>>>>>> 7bc90211
 
 import java.util.ArrayList;
 import java.util.List;
@@ -434,7 +431,6 @@
         this.commentsList = commentsList;
     }
 
-<<<<<<< HEAD
     /**
      * Returns name of the mediator
      *
@@ -469,7 +465,7 @@
             }
         }
     }
-=======
+
     public void registerMediationFlowPoint(SynapseMediationFlowPoint flowPoint){this.flowPoint=flowPoint;}
 
     public void unregisterMediationFlowPoint(){if(this.flowPoint!=null)this.flowPoint=null;}
@@ -484,5 +480,4 @@
 
     public void setSkipEnabled(boolean isSkipEnabled){this.isSkipEnabled=isSkipEnabled;}
 
->>>>>>> 7bc90211
 }