/*
 *  Licensed to the Apache Software Foundation (ASF) under one
 *  or more contributor license agreements.  See the NOTICE file
 *  distributed with this work for additional information
 *  regarding copyright ownership.  The ASF licenses this file
 *  to you under the Apache License, Version 2.0 (the
 *  "License"); you may not use this file except in compliance
 *  with the License.  You may obtain a copy of the License at
 *
 *   http://www.apache.org/licenses/LICENSE-2.0
 *
 *  Unless required by applicable law or agreed to in writing,
 *  software distributed under the License is distributed on an
 *   * "AS IS" BASIS, WITHOUT WARRANTIES OR CONDITIONS OF ANY
 *  KIND, either express or implied.  See the License for the
 *  specific language governing permissions and limitations
 *  under the License.
 */

package org.apache.synapse.mediators.db;

import org.apache.axiom.om.OMText;
import org.apache.axiom.om.impl.llom.OMTextImpl;
import org.apache.commons.dbcp.BasicDataSource;
import org.apache.commons.dbcp.datasources.PerUserPoolDataSource;
import org.apache.commons.logging.LogFactory;
import org.apache.synapse.ManagedLifecycle;
import org.apache.synapse.MessageContext;
import org.apache.synapse.SynapseException;
import org.apache.synapse.SynapseLog;
import org.apache.synapse.commons.datasource.DBPoolView;
import org.apache.synapse.commons.datasource.DataSourceFinder;
import org.apache.synapse.commons.datasource.DataSourceInformation;
import org.apache.synapse.commons.datasource.DataSourceRepositoryHolder;
import org.apache.synapse.commons.datasource.DatasourceMBeanRepository;
import org.apache.synapse.commons.datasource.RepositoryBasedDataSourceFinder;
import org.apache.synapse.commons.datasource.factory.DataSourceFactory;
import org.apache.synapse.commons.jmx.MBeanRepository;
<<<<<<< HEAD
import org.wso2.securevault.secret.SecretManager;
import org.apache.synapse.config.SynapseConfiguration;
=======
>>>>>>> f0083045
import org.apache.synapse.core.SynapseEnvironment;
import org.apache.synapse.mediators.AbstractMediator;
import org.wso2.securevault.secret.SecretManager;

import javax.naming.Context;
import javax.sql.DataSource;
import javax.xml.namespace.QName;
import java.math.BigDecimal;
import java.sql.Connection;
import java.sql.Date;
import java.sql.PreparedStatement;
import java.sql.SQLException;
import java.sql.Time;
import java.sql.Timestamp;
import java.sql.Types;
import java.util.ArrayList;
import java.util.HashMap;
import java.util.List;
import java.util.Map;
import java.util.Properties;

/**
 * This abstract DB mediator will perform common DB connection pooling etc. for all DB mediators
 */
public abstract class AbstractDBMediator extends AbstractMediator implements ManagedLifecycle {

    /**
     * The information needed to create a data source
     */
    private DataSourceInformation dataSourceInformation;

    /**
     * The name of the data source to lookup.
     */
    private String dataSourceName;

    /**
     * The information needed to lookup a data source from a JNDI provider
     */
    private Properties jndiProperties = new Properties();

    /**
     * The DataSource to get DB connections
     */
    private DataSource dataSource;

    /**
     * MBean for DBPool monitoring
     */
    private DBPoolView dbPoolView;

    /**
     * Statements
     */
    private final List<Statement> statementList = new ArrayList<Statement>();

    /**
     * Map to store the pool configuration for de-serialization
     */
    private Map<Object, String> dataSourceProps = new HashMap<Object, String>();

    /**
     * Keep whether the datasource is initialized
     */
    private boolean initialized = false;

    /**
     * Lock to synchronize data source lookup at the mediation
     */
    private final Object lock = new Object();

    /**
<<<<<<< HEAD
     * Keep track for registry based configurations for custom datasource
     */
    private boolean isRegistryBasedDriverConfig = false;
    private boolean isRegistryBasedUrlConfig = false;
    private boolean isRegistryBasedUserConfig = false;
    private boolean isRegistryBasedPassConfig = false;

    /**
=======
>>>>>>> f0083045
     * Initializes the mediator - either an existing data source will be looked up
     * from an in- or external JNDI provider or a custom data source will be created
     * based on the provide configuration (using Apache DBCP).
     *
     * @param se the Synapse environment reference
     */
    public void init(SynapseEnvironment se) {
        // check whether we shall try to lookup an existing data source or create a new custom data source
<<<<<<< HEAD
        if (dataSourceName != null) {
            dataSource = lookupDataSource(dataSourceName, jndiProperties);
        } else if (dataSourceInformation != null) {
            updateWithRegistryValues(se);
            dataSource = createCustomDataSource(dataSourceInformation);
=======
        try {
            if (dataSourceName != null) {
                dataSource = lookupDataSource(dataSourceName, jndiProperties);
            } else if (dataSourceInformation != null) {
                dataSource = createCustomDataSource(dataSourceInformation);
            }
            initialized = true;
        } catch (RuntimeException e) {
            log.warn("DataSource: " + dataSourceName + " was not initialized for given JNDI properties :" +
                             jndiProperties);
            initialized = false;
>>>>>>> f0083045
        }
    }

    /**
     * Update datasource config with actual values if it is from a registry config(Only the registry paths were added
     * in the factory class)
     * @param se SynapseEnvironment
     */
    private void updateWithRegistryValues(SynapseEnvironment se) {

        SynapseConfiguration config = se.getSynapseConfiguration();

        if (isRegistryBasedDriverConfig) {
            dataSourceInformation.setDriver(fetchFromRegistry(config, dataSourceInformation.getDriver()));
        }

        if (isRegistryBasedUrlConfig) {
            dataSourceInformation.setUrl(fetchFromRegistry(config, dataSourceInformation.getUrl()));
        }

        if (isRegistryBasedPassConfig) {
            dataSourceInformation.getSecretInformation().setAliasSecret(fetchFromRegistry(config, dataSourceInformation
                    .getSecretInformation().getAliasSecret()));
        }

        if (isRegistryBasedUserConfig) {
            dataSourceInformation.getSecretInformation().setUser(fetchFromRegistry(config, dataSourceInformation
                    .getSecretInformation().getUser()));
        }
    }

    /**
     * Destroys the mediator. If we are using our custom DataSource, then shut down the connections
     */
    public void destroy() {
        /* If the DB mediators are used with globally defined data sources, the associated
           data source is not closed. */
        if (dataSourceName != null) {
            return;
        }
        if (this.dataSource instanceof BasicDataSource) {
            try {
                ((BasicDataSource) this.dataSource).close();
                log.info("Successfully shut down DB connection pool for URL : " + getDSName());
            } catch (SQLException e) {
                log.warn("Error shutting down DB connection pool for URL : " + getDSName());
            }
        } else if (this.dataSource instanceof PerUserPoolDataSource) {
            ((PerUserPoolDataSource) this.dataSource).close();
            log.info("Successfully shut down DB connection pool for URL : " + getDSName());
        }
    }

    /**
     * Process each SQL statement against the current message
     *
     * @param synCtx the current message
     * @return true, always
     */
    public boolean mediate(MessageContext synCtx) {
        // Initialize the datasource, if it is not already initialized in the case of TenantService is available
        // before DataSourceService in tenant mode
        if (!initialized) {
            synchronized (lock) {
                if (!initialized && dataSourceName != null) {
                    dataSource = lookupDataSource(dataSourceName, jndiProperties);

                    if (dataSource != null) {
                        initialized = true;
                    }
                }
            }
        }

        if (synCtx.getEnvironment().isDebuggerEnabled()) {
            if (super.divertMediationRoute(synCtx)) {
                return true;
            }
        }

        String name = (this instanceof DBLookupMediator ? "DBLookup" : "DBReport");
        SynapseLog synLog = getLog(synCtx);

        if (synLog.isTraceOrDebugEnabled()) {
            synLog.traceOrDebug("Start : " + name + " mediator");

            if (synLog.isTraceTraceEnabled()) {
                synLog.traceTrace("Message : " + synCtx.getEnvelope());
            }
        }

        for (Statement aStatement : statementList) {
            if (aStatement != null) {
                processStatement(aStatement, synCtx);
            }
        }

        if (synLog.isTraceOrDebugEnabled()) {
            synLog.traceOrDebug("End : " + name + " mediator");
        }
        return true;
    }

    /**
     * Subclasses must specify how each SQL statement is processed
     *
     * @param query  the SQL statement
     * @param msgCtx current message
     */
    abstract protected void processStatement(Statement query, MessageContext msgCtx);

    /**
     * Return the name or (hopefully) unique connection URL specific to the DataSource being used
     * This is used for logging purposes only
     *
     * @return a unique name or URL to refer to the DataSource being used
     */
    protected String getDSName() {
        if (dataSourceName != null) {
            return dataSourceName;
        } else if (dataSourceInformation != null) {
            String name = dataSourceInformation.getUrl();
            if (name == null) {
                name = dataSourceInformation.getDatasourceName();
            }
            return name;
        }
        return null;
    }

    public void setDataSourceInformation(DataSourceInformation dataSourceInformation) {
        this.dataSourceInformation = dataSourceInformation;
    }

    public void setJndiProperties(Properties jndiProperties) {
        this.jndiProperties = jndiProperties;
    }

    public DataSource getDataSource() {
        return dataSource;
    }

    public void setDataSource(DataSource dataSource) {
        this.dataSource = dataSource;
    }

    public void setDataSourceName(String dataSourceName) {
        this.dataSourceName = dataSourceName;
    }

    public void addDataSourceProperty(QName name, String value) {
        dataSourceProps.put(name, value);
    }

    public void addDataSourceProperty(String name, String value) {
        dataSourceProps.put(name, value);
    }

    public void addStatement(Statement stmnt) {
        statementList.add(stmnt);
    }

    public List<Statement> getStatementList() {
        return statementList;
    }

    public DBPoolView getDbPoolView() {
        return dbPoolView;
    }

    public void setDbPoolView(DBPoolView dbPoolView) {
        this.dbPoolView = dbPoolView;
    }

    /**
     * Return a Prepared statement for the given Statement object, which is ready to be executed
     *
     * @param stmnt  SQL stataement to be executed
     * @param con    The connection to be used
     * @param msgCtx Current message context
     * @return a PreparedStatement
     * @throws SQLException on error
     */
    protected PreparedStatement getPreparedStatement(Statement stmnt, Connection con,
                                                     MessageContext msgCtx) throws SQLException {

        SynapseLog synLog = getLog(msgCtx);

        if (synLog.isTraceOrDebugEnabled()) {
            synLog.traceOrDebug("Getting a connection from DataSource " + getDSName() +
                    " and preparing statement : " + stmnt.getRawStatement());
        }

        if (con == null) {
            String msg = "Connection from DataSource " + getDSName() + " is null.";
            log.error(msg);
            throw new SynapseException(msg);
        }

        if (dataSource instanceof BasicDataSource) {

            BasicDataSource basicDataSource = (BasicDataSource) dataSource;
            int numActive = basicDataSource.getNumActive();
            int numIdle = basicDataSource.getNumIdle();
            String connectionId = Integer.toHexString(con.hashCode());

            DBPoolView dbPoolView = getDbPoolView();
            if (dbPoolView != null) {
                dbPoolView.setNumActive(numActive);
                dbPoolView.setNumIdle(numIdle);
                dbPoolView.updateConnectionUsage(connectionId);
            }

            if (synLog.isTraceOrDebugEnabled()) {
                synLog.traceOrDebug("[ DB Connection : " + con + " ]");
                synLog.traceOrDebug("[ DB Connection instance identifier : " +
                        connectionId + " ]");
                synLog.traceOrDebug("[ Number of Active Connection : " + numActive + " ]");
                synLog.traceOrDebug("[ Number of Idle Connection : " + numIdle + " ]");
            }
        }

        PreparedStatement ps = con.prepareStatement(stmnt.getRawStatement());

        // set parameters if any
        List<Statement.Parameter> params = stmnt.getParameters();
        int column = 1;

        for (Statement.Parameter param : params) {
            if (param == null) {
                continue;
            }
            String value = (param.getPropertyName() != null ?
                    param.getPropertyName() : param.getXpath().stringValueOf(msgCtx));

            if (synLog.isTraceOrDebugEnabled()) {
                synLog.traceOrDebug("Setting as parameter : " + column + " value : " + value +
                        " as JDBC Type : " + param.getType() + "(see java.sql.Types for valid " +
                        "types)");
            }

            switch (param.getType()) {
                // according to J2SE 1.5 /docs/guide/jdbc/getstart/mapping.html
                case Types.CHAR:
                case Types.VARCHAR:
                case Types.LONGVARCHAR: {
                    if (value != null && value.length() != 0) {
                        ps.setString(column++, value);
                    } else {
                        ps.setString(column++, null);
                    }
                    break;
                }
                case Types.NUMERIC:
                case Types.DECIMAL: {
                    if (value != null && value.length() != 0) {
                        ps.setBigDecimal(column++, new BigDecimal(value));
                    } else {
                        ps.setBigDecimal(column++, null);
                    }
                    break;
                }
                case Types.BIT: {
                    if (value != null && value.length() != 0) {
                        ps.setBoolean(column++, Boolean.parseBoolean(value));
                    } else {
                        ps.setNull(column++, Types.BIT);
                    }
                    break;
                }
                case Types.TINYINT: {
                    if (value != null && value.length() != 0) {
                        ps.setByte(column++, Byte.parseByte(value));
                    } else {
                        ps.setNull(column++, Types.TINYINT);
                    }
                    break;
                }
                case Types.SMALLINT: {
                    if (value != null && value.length() != 0) {
                        ps.setShort(column++, Short.parseShort(value));
                    } else {
                        ps.setNull(column++, Types.SMALLINT);
                    }
                    break;
                }
                case Types.INTEGER: {
                    if (value != null && value.length() != 0) {
                        ps.setInt(column++, Integer.parseInt(value));
                    } else {
                        ps.setNull(column++, Types.INTEGER);
                    }
                    break;
                }
                case Types.BIGINT: {
                    if (value != null && value.length() != 0) {
                        ps.setLong(column++, Long.parseLong(value));
                    } else {
                        ps.setNull(column++, Types.BIGINT);
                    }
                    break;
                }
                case Types.REAL: {
                    if (value != null && value.length() != 0) {
                        ps.setFloat(column++, Float.parseFloat(value));
                    } else {
                        ps.setNull(column++, Types.REAL);
                    }
                    break;
                }
                case Types.FLOAT: {
                    if (value != null && value.length() != 0) {
                        ps.setDouble(column++, Double.parseDouble(value));
                    } else {
                        ps.setNull(column++, Types.FLOAT);
                    }
                    break;
                }
                case Types.DOUBLE: {
                    if (value != null && value.length() != 0) {
                        ps.setDouble(column++, Double.parseDouble(value));
                    } else {
                        ps.setNull(column++, Types.DOUBLE);
                    }
                    break;
                }
                // skip BINARY, VARBINARY and LONGVARBINARY
                case Types.DATE: {
                    if (value != null && value.length() != 0) {
                        ps.setDate(column++, Date.valueOf(value));
                    } else {
                        ps.setNull(column++, Types.DATE);
                    }
                    break;
                }
                case Types.TIME: {
                    if (value != null && value.length() != 0) {
                        ps.setTime(column++, Time.valueOf(value));
                    } else {
                        ps.setNull(column++, Types.TIME);
                    }
                    break;
                }
                case Types.TIMESTAMP: {
                    if (value != null && value.length() != 0) {
                        ps.setTimestamp(column++, Timestamp.valueOf(value));
                    } else {
                        ps.setNull(column++, Types.TIMESTAMP);
                    }
                    break;
                }
                // skip CLOB, BLOB, ARRAY, DISTINCT, STRUCT, REF, JAVA_OBJECT
                default: {
                    String msg = "Trying to set an un-supported JDBC Type : " + param.getType() +
                            " against column : " + column + " and statement : " +
                            stmnt.getRawStatement() +
                            " used by a DB mediator against DataSource : " + getDSName() +
                            " (see java.sql.Types for valid type values)";
                    handleException(msg, msgCtx);
                }
            }
        }

        if (synLog.isTraceOrDebugEnabled()) {
            synLog.traceOrDebug("Successfully prepared statement : " + stmnt.getRawStatement() +
                    " against DataSource : " + getDSName());
        }
        return ps;
    }

    /**
     * Lookup the DataSource on JNDI using the specified name and optional properties
     *
     * @param dataSourceName the name of the data source to lookup
     * @param jndiProperties the JNDI properties identifying a data source provider
     * @return a DataSource looked up using the specified JNDI properties
     */
    private DataSource lookupDataSource(String dataSourceName, Properties jndiProperties) {

        DataSource dataSource = null;
        RepositoryBasedDataSourceFinder finder = DataSourceRepositoryHolder.getInstance()
                .getRepositoryBasedDataSourceFinder();

        if (finder.isInitialized()) {
            // first try a lookup based on the data source name only
            dataSource = finder.find(dataSourceName);
        }

        if (dataSource == null) {
            // decrypt the password if needed
            String password = jndiProperties.getProperty(Context.SECURITY_CREDENTIALS);
            if (password != null && !"".equals(password)) {
                jndiProperties.put(Context.SECURITY_CREDENTIALS, getActualPassword(password));
            }

            // lookup the data source using the specified jndi properties
            dataSource = DataSourceFinder.find(dataSourceName, jndiProperties);
        }
        if (dataSource != null) {
            MBeanRepository mBeanRepository = DatasourceMBeanRepository.getInstance();
            Object mBean = mBeanRepository.getMBean(dataSourceName);
            if (mBean instanceof DBPoolView) {
                setDbPoolView((DBPoolView) mBean);
            }
            log.info("Successfully looked up datasource " + dataSourceName + ".");
        }
        return dataSource;
    }

    /**
     * Create a custom DataSource using the specified data source information.
     *
     * @param dataSourceInformation the data source information to create a data source
     * @return a DataSource created using specified properties
     */
    protected DataSource createCustomDataSource(DataSourceInformation dataSourceInformation) {

        DataSource dataSource = DataSourceFactory.createDataSource(dataSourceInformation);
        if (dataSource != null) {
            log.info("Successfully created data source for " + dataSourceInformation.getUrl() + ".");
        }

        return dataSource;
    }

    /**
     * Get the password from SecretManager . here only use SecretManager
     *
     * @param aliasPasword alias password
     * @return if the SecretManager is initiated , then , get the corresponding secret
     *         , else return alias itself
     */
    private String getActualPassword(String aliasPasword) {
        SecretManager secretManager = SecretManager.getInstance();
        if (secretManager.isInitialized()) {
            return secretManager.getSecret(aliasPasword);
        }
        return aliasPasword;
    }

    protected void handleException(String message) {
        LogFactory.getLog(this.getClass()).error(message);
        throw new SynapseException(message);
    }

    public Map<Object, String> getDataSourceProps() {
        return dataSourceProps;
    }

    public boolean isRegistryBasedDriverConfig() {
        return isRegistryBasedDriverConfig;
    }

    public void setRegistryBasedDriverConfig(boolean registryBasedDriverConfig) {
        isRegistryBasedDriverConfig = registryBasedDriverConfig;
    }

    public boolean isRegistryBasedUrlConfig() {
        return isRegistryBasedUrlConfig;
    }

    public void setRegistryBasedUrlConfig(boolean registryBasedUrlConfig) {
        isRegistryBasedUrlConfig = registryBasedUrlConfig;
    }

    public boolean isRegistryBasedUserConfig() {
        return isRegistryBasedUserConfig;
    }

    public void setRegistryBasedUserConfig(boolean registryBasedUserConfig) {
        isRegistryBasedUserConfig = registryBasedUserConfig;
    }

    public boolean isRegistryBasedPassConfig() {
        return isRegistryBasedPassConfig;
    }

    public void setRegistryBasedPassConfig(boolean registryBasedPassConfig) {
        isRegistryBasedPassConfig = registryBasedPassConfig;
    }

    /**
     * Fetch the registry resources pointed by registry path.
     * @param config
     * @param key
     * @return Resource value
     */
    private String fetchFromRegistry(SynapseConfiguration config, String key) {
        Object obj = config.getEntry(key);
        if (obj == null) {
            config.getEntryDefinition(key);
            obj = config.getEntry(key);
        }
        if (obj != null && obj instanceof OMTextImpl) {
            OMText objText = (OMText) obj;
            return objText.getText();
        } else {
            String msg = "Error DB Mediator datasource: "
                    + dataSourceName + ".Registry entry defined with key: "
                    + key + " not found.";
            log.error(msg);
            throw new SynapseException(msg);
        }
    }

}<|MERGE_RESOLUTION|>--- conflicted
+++ resolved
@@ -36,14 +36,10 @@
 import org.apache.synapse.commons.datasource.RepositoryBasedDataSourceFinder;
 import org.apache.synapse.commons.datasource.factory.DataSourceFactory;
 import org.apache.synapse.commons.jmx.MBeanRepository;
-<<<<<<< HEAD
 import org.wso2.securevault.secret.SecretManager;
 import org.apache.synapse.config.SynapseConfiguration;
-=======
->>>>>>> f0083045
 import org.apache.synapse.core.SynapseEnvironment;
 import org.apache.synapse.mediators.AbstractMediator;
-import org.wso2.securevault.secret.SecretManager;
 
 import javax.naming.Context;
 import javax.sql.DataSource;
@@ -113,7 +109,6 @@
     private final Object lock = new Object();
 
     /**
-<<<<<<< HEAD
      * Keep track for registry based configurations for custom datasource
      */
     private boolean isRegistryBasedDriverConfig = false;
@@ -122,8 +117,6 @@
     private boolean isRegistryBasedPassConfig = false;
 
     /**
-=======
->>>>>>> f0083045
      * Initializes the mediator - either an existing data source will be looked up
      * from an in- or external JNDI provider or a custom data source will be created
      * based on the provide configuration (using Apache DBCP).
@@ -132,17 +125,11 @@
      */
     public void init(SynapseEnvironment se) {
         // check whether we shall try to lookup an existing data source or create a new custom data source
-<<<<<<< HEAD
-        if (dataSourceName != null) {
-            dataSource = lookupDataSource(dataSourceName, jndiProperties);
-        } else if (dataSourceInformation != null) {
-            updateWithRegistryValues(se);
-            dataSource = createCustomDataSource(dataSourceInformation);
-=======
         try {
             if (dataSourceName != null) {
                 dataSource = lookupDataSource(dataSourceName, jndiProperties);
             } else if (dataSourceInformation != null) {
+                updateWithRegistryValues(se);
                 dataSource = createCustomDataSource(dataSourceInformation);
             }
             initialized = true;
@@ -150,7 +137,6 @@
             log.warn("DataSource: " + dataSourceName + " was not initialized for given JNDI properties :" +
                              jndiProperties);
             initialized = false;
->>>>>>> f0083045
         }
     }
 
