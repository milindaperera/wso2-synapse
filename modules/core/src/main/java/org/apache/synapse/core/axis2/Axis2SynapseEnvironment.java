/*
 *  Licensed to the Apache Software Foundation (ASF) under one
 *  or more contributor license agreements.  See the NOTICE file
 *  distributed with this work for additional information
 *  regarding copyright ownership.  The ASF licenses this file
 *  to you under the Apache License, Version 2.0 (the
 *  "License"); you may not use this file except in compliance
 *  with the License.  You may obtain a copy of the License at
 *
 *   http://www.apache.org/licenses/LICENSE-2.0
 *
 *  Unless required by applicable law or agreed to in writing,
 *  software distributed under the License is distributed on an
 *   * "AS IS" BASIS, WITHOUT WARRANTIES OR CONDITIONS OF ANY
 *  KIND, either express or implied.  See the License for the
 *  specific language governing permissions and limitations
 *  under the License.
 */

package org.apache.synapse.core.axis2;

import org.apache.axiom.om.OMAbstractFactory;
import org.apache.axiom.util.UIDGenerator;
import org.apache.axiom.util.blob.OverflowBlob;
import org.apache.axis2.context.ConfigurationContext;
import org.apache.axis2.context.OperationContext;
import org.apache.axis2.context.ServiceContext;
import org.apache.axis2.description.InOutAxisOperation;
import org.apache.axis2.description.TransportInDescription;
import org.apache.axis2.description.TransportOutDescription;
import org.apache.commons.logging.Log;
import org.apache.commons.logging.LogFactory;


import org.apache.synapse.FaultHandler;
import org.apache.synapse.SynapseHandler;
import org.apache.synapse.Mediator;
import org.apache.synapse.MessageContext;
import org.apache.synapse.ServerContextInformation;
import org.apache.synapse.SynapseConstants;
import org.apache.synapse.SynapseException;
import org.apache.synapse.aspects.ComponentType;
import org.apache.synapse.aspects.newstatistics.CompletedStatisticStore;
import org.apache.synapse.aspects.newstatistics.RuntimeStatisticCollector;
import org.apache.synapse.aspects.newstatistics.event.reader.StatisticEventReceiver;
import org.apache.synapse.aspects.newstatistics.log.templates.CreateEntryStatisticLog;
import org.apache.synapse.aspects.newstatistics.log.templates.FinalizeEntryLog;
import org.apache.synapse.aspects.newstatistics.log.templates.StatisticReportingLog;
import org.apache.synapse.transport.customlogsetter.CustomLogSetter;
import org.apache.synapse.aspects.statistics.StatisticsCollector;
import org.apache.synapse.carbonext.TenantInfoConfigurator;
import org.apache.synapse.config.SynapseConfigUtils;
import org.apache.synapse.config.SynapseConfiguration;
import org.apache.synapse.config.SynapseHandlersLoader;
import org.apache.synapse.continuation.ContinuationStackManager;
import org.apache.synapse.continuation.SeqContinuationState;
import org.apache.synapse.core.SynapseEnvironment;
import org.apache.synapse.debug.SynapseDebugManager;
import org.apache.synapse.endpoints.EndpointDefinition;
import org.apache.synapse.endpoints.dispatch.Dispatcher;
import org.apache.synapse.inbound.InboundEndpoint;
import org.apache.synapse.mediators.MediatorFaultHandler;
import org.apache.synapse.mediators.MediatorWorker;
import org.apache.synapse.mediators.base.SequenceMediator;
import org.apache.synapse.rest.RESTRequestHandler;
import org.apache.synapse.task.SynapseTaskManager;
import org.apache.synapse.transport.passthru.util.RelayUtils;
import org.apache.synapse.util.concurrent.InboundThreadPool;
import org.apache.synapse.util.concurrent.SynapseThreadPool;
import org.apache.synapse.util.xpath.ext.SynapseXpathFunctionContextProvider;
import org.apache.synapse.util.xpath.ext.SynapseXpathVariableResolver;

import javax.xml.namespace.QName;
import java.util.ArrayList;
import java.util.HashMap;
import java.util.Iterator;
import java.util.List;
import java.util.Map;
import java.util.Set;
import java.util.concurrent.ExecutorService;
import java.util.concurrent.RejectedExecutionException;

/**
 * This is the Axis2 implementation of the SynapseEnvironment
 */
public class Axis2SynapseEnvironment implements SynapseEnvironment {

    private static final Log log = LogFactory.getLog(Axis2SynapseEnvironment.class);
    private static final Log trace = LogFactory.getLog(SynapseConstants.TRACE_LOGGER);

    private SynapseConfiguration synapseConfig;
    private ConfigurationContext configContext;
    private ExecutorService executorService;
    private ExecutorService executorServiceInbound;
    private boolean initialized = false;
    private SynapseTaskManager taskManager;
    private RESTRequestHandler restHandler;
    private List<SynapseHandler> synapseHandlers;
    private long globalTimeout = SynapseConstants.DEFAULT_GLOBAL_TIMEOUT;
    private SynapseDebugManager synapseDebugManager;

    /** The StatisticsCollector object */
    private StatisticsCollector statisticsCollector = new StatisticsCollector();

    /** The CompletedStatisticStore object*/
    private CompletedStatisticStore completedStatisticStore = new CompletedStatisticStore();

    private ServerContextInformation contextInformation;

    /** Map containing Xpath Function Context Extensions */
    Map<QName, SynapseXpathFunctionContextProvider> xpathFunctionExtensions =
            new HashMap<QName, SynapseXpathFunctionContextProvider>();

    /** Map containing Xpath Variable Context Extensions */
    Map<QName, SynapseXpathVariableResolver> xpathVariableExtensions =
            new HashMap<QName, SynapseXpathVariableResolver>();

    /** Tenant info configurator */
    TenantInfoConfigurator tenantInfoConfigurator;

    /** Call mediators count */
    private int callMediatorCount = 0;

    /** Continuation is enabled/disabled*/
    private boolean continuation = false;

    /** Unavailable Artifacts referred in the configuration */
    private List<String> unavailableArtifacts = new ArrayList<String>();

    /** Debug mode is enabled/disabled*/
    private boolean isDebugEnabled = false;

    public Axis2SynapseEnvironment(SynapseConfiguration synCfg) {

        int coreThreads = SynapseThreadPool.SYNAPSE_CORE_THREADS;
        int maxThreads  = SynapseThreadPool.SYNAPSE_MAX_THREADS;
        long keepAlive  = SynapseThreadPool.SYNAPSE_KEEP_ALIVE;
        int qLength     = SynapseThreadPool.SYNAPSE_THREAD_QLEN;

        try {
            qLength = Integer.parseInt(synCfg.getProperty(SynapseThreadPool.SYN_THREAD_QLEN));
        } catch (Exception ignore) {}

        try {
            coreThreads = Integer.parseInt(synCfg.getProperty(SynapseThreadPool.SYN_THREAD_CORE));
        } catch (Exception ignore) {}

        try {
            maxThreads = Integer.parseInt(synCfg.getProperty(SynapseThreadPool.SYN_THREAD_MAX));
        } catch (Exception ignore) {}

        try {
            keepAlive = Long.parseLong(synCfg.getProperty(SynapseThreadPool.SYN_THREAD_ALIVE));
        } catch (Exception ignore) {}

        this.executorService = new SynapseThreadPool(coreThreads, maxThreads, keepAlive, qLength,
            synCfg.getProperty(SynapseThreadPool.SYN_THREAD_GROUP,
                SynapseThreadPool.SYNAPSE_THREAD_GROUP),
            synCfg.getProperty(SynapseThreadPool.SYN_THREAD_IDPREFIX,
                SynapseThreadPool.SYNAPSE_THREAD_ID_PREFIX));

		int ibCoreThreads = InboundThreadPool.INBOUND_CORE_THREADS;
		int ibMaxThreads = InboundThreadPool.INBOUND_MAX_THREADS;

		try {
			ibCoreThreads = Integer.parseInt(synCfg.getProperty(InboundThreadPool.IB_THREAD_CORE));
		} catch (Exception ignore) {
		}

		try {
			ibMaxThreads = Integer.parseInt(synCfg.getProperty(InboundThreadPool.IB_THREAD_MAX));
		} catch (Exception ignore) {
		}

		this.executorServiceInbound =
		                              new InboundThreadPool(
		                                                    ibCoreThreads,
		                                                    ibMaxThreads,
		                                                    InboundThreadPool.INBOUND_KEEP_ALIVE,
		                                                    InboundThreadPool.INBOUND_THREAD_QLEN,
		                                                    InboundThreadPool.INBOUND_THREAD_GROUP,
		                                                    InboundThreadPool.INBOUND_THREAD_ID_PREFIX);

        taskManager = new SynapseTaskManager();
        restHandler = new RESTRequestHandler();

        synapseHandlers = SynapseHandlersLoader.loadHandlers();

        this.globalTimeout = SynapseConfigUtils.getGlobalTimeoutInterval();

    }

    public Axis2SynapseEnvironment(ConfigurationContext cfgCtx,
        SynapseConfiguration synapseConfig) {
        this(synapseConfig);
        this.configContext = cfgCtx;
        this.synapseConfig = synapseConfig;
    }

    public Axis2SynapseEnvironment(ConfigurationContext cfgCtx,
                                   SynapseConfiguration synapseConfig, ServerContextInformation contextInformation) {
        this(cfgCtx, synapseConfig);
        this.contextInformation = contextInformation;
        setSeverDebugMode(contextInformation);
    }

<<<<<<< HEAD
    public boolean injectMessage(final MessageContext synCtx) {
        if (log.isDebugEnabled()) {
            log.debug("Injecting MessageContext");
        }

        //Setting Statistic Trace ID for statistic Collection
        RuntimeStatisticCollector.setStatisticsTraceId(synCtx);

        //setting transport-in name as a message context property
        TransportInDescription trpInDesc = ((Axis2MessageContext) synCtx).getAxis2MessageContext().getTransportIn();
        if (trpInDesc != null) {
            synCtx.setProperty(SynapseConstants.TRANSPORT_IN_NAME, trpInDesc.getName());
=======
    /**
     * this method is to set the debug mode is enabled and initializes the debug manager
     * debug mode is enabled is set for each time Synapse configuration is changed and Synapse
     * environment initializes
     */
    public void setSeverDebugMode(ServerContextInformation contextInformation) {
        if (contextInformation.isServerDebugModeEnabled()) {
            setDebugEnabled(true);
            synapseDebugManager = contextInformation.getSynapseDebugManager();
            contextInformation.getSynapseDebugManager()
                    .init(synapseConfig, contextInformation.getSynapseDebugInterface(), this, true);
>>>>>>> 7bc90211
        }
    }


    public boolean injectMessage(final MessageContext synCtx) {
        try {

            if (log.isDebugEnabled()) {
                log.debug("Injecting MessageContext");
            }

            if (synCtx.getEnvironment().isDebugEnabled()) {
                SynapseDebugManager debugManager = synCtx.getEnvironment().getSynapseDebugManager();
                debugManager.acquireMediationFlowLock();
                debugManager.advertiseMediationFlowStartPoint(synCtx);
            }

            //setting transport-in name as a message context property
            TransportInDescription trpInDesc = ((Axis2MessageContext) synCtx).getAxis2MessageContext().getTransportIn();
            if (trpInDesc != null) {
                synCtx.setProperty(SynapseConstants.TRANSPORT_IN_NAME, trpInDesc.getName());
            }


            synCtx.setEnvironment(this);

            if (!invokeHandlers(synCtx)) {
                return false;
            }

            Mediator mandatorySeq = synCtx.getConfiguration().getMandatorySequence();
            // the mandatory sequence is optional and hence check for the existence before mediation
            if (mandatorySeq != null) {

                if (log.isDebugEnabled()) {
                    log.debug("Start mediating the message in the " +
                            "pre-mediate state using the mandatory sequence");
                }

                if (!mandatorySeq.mediate(synCtx)) {
                    if (log.isDebugEnabled()) {
                        log.debug((synCtx.isResponse() ? "Response" : "Request") + " message for the "
                                + (synCtx.getProperty(SynapseConstants.PROXY_SERVICE) != null ?
                                "proxy service " + synCtx.getProperty(SynapseConstants.PROXY_SERVICE) :
                                "message mediation") + " dropped in the " +
                                "pre-mediation state by the mandatory sequence : \n" + synCtx);
                    }
                    return false;
                }
            }

            String receivingSequence = (String) synCtx.getProperty(SynapseConstants.RECEIVING_SEQUENCE);
            Boolean isContinuationCall =
                    (Boolean) synCtx.getProperty(SynapseConstants.CONTINUATION_CALL);
            // clear the message context properties related to endpoint in last service invocation
            Set keySet = synCtx.getPropertyKeySet();
            if (keySet != null) {
                keySet.remove(SynapseConstants.RECEIVING_SEQUENCE);
                keySet.remove(SynapseConstants.CONTINUATION_CALL);
            }

            if (isContinuationCall != null && isContinuationCall) {
                if (log.isDebugEnabled()) {
                    log.debug("Response received for the Continuation Call service invocation");
                }
                return mediateFromContinuationStateStack(synCtx);
            }

            // if this is not a response to a proxy service
            String proxyName = (String) synCtx.getProperty(SynapseConstants.PROXY_SERVICE);
            if (proxyName == null || "".equals(proxyName)) {
                // set default fault handler
                synCtx.pushFaultHandler(new MediatorFaultHandler(synCtx.getFaultSequence()));
                if (receivingSequence != null) {
                    if (log.isDebugEnabled()) {
                        log.debug("Using Sequence with name: " + receivingSequence
                                + " for injected message");
                    }
                    Mediator seqMediator = synCtx.getSequence(receivingSequence);
                    if (seqMediator != null) {
                        return seqMediator.mediate(synCtx);
                    } else {
                        log.warn("Cannot find a Sequence with name: " + receivingSequence
                                + " for injecting the response message");
                        return false;
                    }
                } else {
                    boolean processed = restHandler.process(synCtx);
                    if (processed) {
                        return true;
                    }

                    if (log.isDebugEnabled()) {
                        log.debug("Using Main Sequence for injected message");
                    }
                    return synCtx.getMainSequence().mediate(synCtx);
                }
            }

            ProxyService proxyService = synCtx.getConfiguration().getProxyService(proxyName);
            if (proxyService != null) {
                proxyService.registerFaultHandler(synCtx);

                Mediator outSequence = getProxyOutSequence(synCtx, proxyService);
                if (receivingSequence != null) {
                    if (log.isDebugEnabled()) {
                        log.debug("Using Sequence with name: " + receivingSequence
                                + " for injected message");
                    }
                    Mediator seqMediator = synCtx.getSequence(receivingSequence);
                    if (seqMediator != null) {
                        seqMediator.mediate(synCtx);
                    } else {
                        log.warn("Cannot find a Sequence with name: " + receivingSequence
                                + " for injecting the message");
                        return false;
                    }
                } else if (outSequence != null) {
                    outSequence.mediate(synCtx);
                } else {
                    if (log.isDebugEnabled()) {
                        log.debug(proxyService
                                + " does not specifies an out-sequence - sending the response back");
                    }
                    Axis2Sender.sendBack(synCtx);
                }
            }
            return true;
        } finally {
            if (synCtx.getEnvironment().isDebugEnabled()) {
                SynapseDebugManager debugManager = synCtx.getEnvironment().getSynapseDebugManager();
                debugManager.advertiseMediationFlowTerminatePoint(synCtx);
                debugManager.releaseMediationFlowLock();
            }
        }
    }

    public void injectAsync(final MessageContext synCtx, SequenceMediator seq) {

        if (log.isDebugEnabled()) {
            log.debug("Injecting MessageContext for asynchronous mediation using the : "
                + (seq.getName() == null? "Anonymous" : seq.getName()) + " Sequence");
        }
        //Setting Statistic Trace ID for statistic Collection
        RuntimeStatisticCollector.setStatisticsTraceId(synCtx);
        synCtx.setEnvironment(this);
        executorService.execute(new MediatorWorker(seq, synCtx));
    }

    /**
     * 
     * Used by inbound polling endpoints to inject the message to synapse engine
     *
     * @param synCtx message context
     * @param sequential whether message should be injected in sequential manner
     *                   without spawning new threads
     * @return Boolean - Indicate if were able to inject the message
     * @throws SynapseException
     *             - in case error occured during the mediation
     * 
     */
    public boolean injectInbound(final MessageContext synCtx, SequenceMediator seq,
            boolean sequential) throws SynapseException {
        boolean inboundStatistics = false;
        String inboundName = null;
        if (log.isDebugEnabled()) {
            log.debug("Injecting MessageContext for inbound mediation using the : "
                    + (seq.getName() == null ? "Anonymous" : seq.getName()) + " Sequence");
        }
        //Setting Statistic Trace ID for statistic Collection
        RuntimeStatisticCollector.setStatisticsTraceId(synCtx);

        /*
         * If the method is invoked by the inbound endpoint
         * Then check for the endpoint name and then set the Log Appender Content
         */
        if (synCtx.getProperty(SynapseConstants.INBOUND_ENDPOINT_NAME) != null) {
            InboundEndpoint inboundEndpoint = synCtx.getConfiguration().
                    getInboundEndpoint((String) synCtx.getProperty(SynapseConstants.INBOUND_ENDPOINT_NAME));
            if (inboundEndpoint != null) {
                CustomLogSetter.getInstance().setLogAppender(inboundEndpoint.getArtifactContainerName());
                if(inboundEndpoint.getAspectConfiguration() != null) {
                    inboundStatistics = inboundEndpoint.getAspectConfiguration().isStatisticsEnable();
                }
                inboundName = (String) synCtx.getProperty(SynapseConstants.INBOUND_ENDPOINT_NAME);
            }
        }

        synCtx.setEnvironment(this);
        if (!invokeHandlers(synCtx)) {
            return false;
        }

        if (!sequential) {
            try {
                reportStatistics(true, synCtx, inboundStatistics, inboundName);
                executorServiceInbound.execute(new MediatorWorker(seq, synCtx));
                reportStatistics(false, synCtx, inboundStatistics, inboundName);
                return true;
            } catch (RejectedExecutionException re) {
                // If the pool is full complete the execution with the same thread
                log.warn("Inbound worker pool has reached the maximum capacity and will be processing current message sequentially.");
            }
        }
        
        // Following code is reached if the sequential==true or inbound is
        // reached max level
        reportStatistics(true, synCtx, inboundStatistics, inboundName);
        try {

            if (synCtx.getEnvironment().isDebugEnabled()) {
                SynapseDebugManager debugManager = synCtx.getEnvironment().getSynapseDebugManager();
                debugManager.acquireMediationFlowLock();
                debugManager.advertiseMediationFlowStartPoint(synCtx);
            }

            seq.mediate(synCtx);
            return true;
        } catch (SynapseException syne) {
            if (!synCtx.getFaultStack().isEmpty()) {
                log.warn("Executing fault handler due to exception encountered");
                ((FaultHandler) synCtx.getFaultStack().pop()).handleFault(synCtx, syne);
                return true;
            } else {
                log.warn("Exception encountered but no fault handler found - message dropped");
                throw syne;
            }
        } catch (Exception e) {
            String msg = "Unexpected error executing task/async inject";
            log.error(msg, e);
            if (synCtx.getServiceLog() != null) {
                synCtx.getServiceLog().error(msg, e);
            }
            if (!synCtx.getFaultStack().isEmpty()) {
                log.warn("Executing fault handler due to exception encountered");
                ((FaultHandler) synCtx.getFaultStack().pop()).handleFault(synCtx, e);
                return true;
            } else {
                log.warn("Exception encountered but no fault handler found - message dropped");
                throw new SynapseException(
                                           "Exception encountered but no fault handler found - message dropped",
                                           e);
            }
        } catch (Throwable e) {
            String msg = "Unexpected error executing inbound/async inject, message dropped";
            log.error(msg, e);
            if (synCtx.getServiceLog() != null) {
                synCtx.getServiceLog().error(msg, e);
            }
            throw new SynapseException(msg, e);
        } finally {
<<<<<<< HEAD
            reportStatistics(false, synCtx, inboundStatistics, inboundName);
=======
            if (synCtx.getEnvironment().isDebugEnabled()) {
                SynapseDebugManager debugManager = synCtx.getEnvironment().getSynapseDebugManager();
                debugManager.advertiseMediationFlowTerminatePoint(synCtx);
                debugManager.releaseMediationFlowLock();
            }
>>>>>>> 7bc90211
        }
    }
    
    /**
     * This will be used for sending the message provided, to the endpoint specified by the
     * EndpointDefinition using the axis2 environment.
     *
     * @param endpoint - EndpointDefinition to be used to find the endpoint information
     *                      and the properties of the sending process
     * @param synCtx   - Synapse MessageContext to be sent
     */
    public void send(EndpointDefinition endpoint, MessageContext synCtx) {

        //removing rampart engaged property, else outgoing security will not work
        ((Axis2MessageContext) synCtx).getAxis2MessageContext().
                removeProperty("rampart_engaged");

        if (synCtx.isResponse()) {
            if (endpoint != null) {
                if (isTransportSwitching(synCtx, endpoint)) {
                    buildMessage(synCtx);
                }
                Axis2Sender.sendOn(endpoint, synCtx);
            } else {
                String proxyName = (String) synCtx.getProperty(SynapseConstants.PROXY_SERVICE);
                boolean serviceModuleEngaged = false;
                if (proxyName != null) {
                    ProxyService proxyService = synapseConfig.getProxyService(proxyName);
                    serviceModuleEngaged = proxyService.isModuleEngaged();
                }

                if (serviceModuleEngaged || isTransportSwitching(synCtx, null)) {
                    buildMessage(synCtx);
                }
                
                //Build message in the case of inbound jms dual channel
                Boolean isInboundJMS = (Boolean)synCtx.getProperty(SynapseConstants.INBOUND_JMS_PROTOCOL);
                if (isInboundJMS != null && isInboundJMS) {
                    buildMessage(synCtx);
                }
                
                Axis2Sender.sendBack(synCtx);
            }
        } else {
            // If this request is related to session affinity endpoints - For client initiated session
            Dispatcher dispatcher =
                    (Dispatcher) synCtx.getProperty(
                            SynapseConstants.PROP_SAL_ENDPOINT_CURRENT_DISPATCHER);
            if (dispatcher != null) {
                if (!dispatcher.isServerInitiatedSession()) {
                    dispatcher.updateSession(synCtx);
                }
            }

            synCtx.setProperty(SynapseConstants.SENDING_REQUEST, true);
            if (endpoint == null || isTransportSwitching(synCtx, endpoint)) {
                buildMessage(synCtx);
            }
            Axis2Sender.sendOn(endpoint, synCtx);
        }
    }

    /**
     * This method will be used to create a new MessageContext in the Axis2 environment for
     * Synapse. This will set all the relevant parts to the MessageContext, but for this message
     * context to be useful creator has to fill in the data like envelope and operation context
     * and so on. This will set a default envelope of type soap12 and a new messageID for the
     * created message along with the ConfigurationContext is being set in to the message
     * correctly.
     *
     * @return Synapse MessageContext with the underlying axis2 message context set
     */
    public MessageContext createMessageContext() {

        if (log.isDebugEnabled()) {
            log.debug("Creating Message Context");
        }

        org.apache.axis2.context.MessageContext axis2MC
                = new org.apache.axis2.context.MessageContext();
        axis2MC.setConfigurationContext(this.configContext);

        ServiceContext svcCtx = new ServiceContext();
        OperationContext opCtx = new OperationContext(new InOutAxisOperation(), svcCtx);
        axis2MC.setServiceContext(svcCtx);
        axis2MC.setOperationContext(opCtx);
        MessageContext mc = new Axis2MessageContext(axis2MC, synapseConfig, this);
        mc.setMessageID(UIDGenerator.generateURNString());
        try {
			mc.setEnvelope(OMAbstractFactory.getSOAP12Factory().createSOAPEnvelope());
			mc.getEnvelope().addChild(OMAbstractFactory.getSOAP12Factory().createSOAPBody());
		} catch (Exception e) {
            handleException("Unable to attach the SOAP envelope to " +
                    "the created new message context", e);
        }

        return mc;
    }

    /**
     * Factory method to create the TemporaryData object as per on the parameters specified in the
     * synapse.properties file, so that the TemporaryData parameters like threshold chunk size
     * can be customized by using the properties file. This can be extended to enforce further
     * policies if required in the future.
     *
     * @return created TemporaryData object as per in the synapse.properties file
     */
    public OverflowBlob createOverflowBlob() {

        String chkSize = synapseConfig.getProperty(SynapseConstants.CHUNK_SIZE);
        String chunkNumber = synapseConfig.getProperty(SynapseConstants.THRESHOLD_CHUNKS);
        int numberOfChunks = SynapseConstants.DEFAULT_THRESHOLD_CHUNKS;
        int chunkSize = SynapseConstants.DEFAULT_CHUNK_SIZE;

        if (chkSize != null) {
            chunkSize = Integer.parseInt(chkSize);
        }

        if (chunkNumber != null) {
            numberOfChunks = Integer.parseInt(chunkNumber);
        }

        String tempPrefix = synapseConfig.getProperty(SynapseConstants.TEMP_FILE_PREFIX,
                SynapseConstants.DEFAULT_TEMPFILE_PREFIX);
        String tempSuffix = synapseConfig.getProperty(SynapseConstants.TEMP_FILE_SUFIX,
                SynapseConstants.DEFAULT_TEMPFILE_SUFIX);

        return new OverflowBlob(numberOfChunks, chunkSize, tempPrefix, tempSuffix);
    }



    /**
     * This method returns the <code>StatisticsCollector</code> responsible for
     * collecting stats for this synapse instance.
     *
     * @return Returns the <code>StatisticsCollector</code>
     */
    public StatisticsCollector getStatisticsCollector() {
        return statisticsCollector;
    }

    /**
     * To set the StatisticsCollector
     *
     * @param collector - Statistics collector to be set
     */
    @Deprecated
    public void setStatisticsCollector(StatisticsCollector collector) {
        this.statisticsCollector = collector;
    }

    /**
     * This will give the access to the synapse thread pool for the
     * advanced mediation tasks.
     *
     * @return an ExecutorService to execute the tasks in a new thread from the pool
     */
    public ExecutorService getExecutorService() {
        return executorService;
    }

    /**
     * Has this environment properly initialized?
     *
     * @return true if ready for processing
     */
    public boolean isInitialized() {
        return initialized;
    }

    /**
     * Mark this environment as ready for processing
     *
     * @param state true means ready for processing
     */
    public void setInitialized(boolean state) {
        this.initialized = state;
    }

    /**
     * Retrieves the {@link SynapseConfiguration} from the <code>environment</code>
     *
     * @return synapseConfig associated with the environment
     */
    public SynapseConfiguration getSynapseConfiguration() {
        return this.synapseConfig;
    }

    /**
     * This method returns the CompletedStatisticStore responsible for collecting completed statistics for this synapse
     * instance.
     *
     * @return completedStatisticStore for this synapse instance
     */
    public CompletedStatisticStore getCompletedStatisticStore() {
        return completedStatisticStore;
    }

    /**
     * Retrieve the {@link org.apache.synapse.task.SynapseTaskManager} from the
     * <code>environment</code>.
     *
     * @return SynapseTaskManager of this synapse environment
     */
    public SynapseTaskManager getTaskManager() {
        return this.taskManager;
    }

    /**
     * Retrieve the {@link org.apache.synapse.ServerContextInformation} from the <code>environment.
     * 
     * @return ServerContextInformation of the environment
     */
    public ServerContextInformation getServerContextInformation() {
        return contextInformation;
    }

    /**
     * Retrieves the {@link ConfigurationContext} associated with this <code>axis2SynapseEnv</code>
     *
     * @return configContext of the axis2 synapse environment
     */
    public ConfigurationContext getAxis2ConfigurationContext() {
        return this.configContext;
    }

    /**
     * Returns all declared xpath Function Extensions
     * @return Hash Map Containing Function Extensions with supported QName keys
     */
    public Map<QName, SynapseXpathFunctionContextProvider> getXpathFunctionExtensions() {
        return xpathFunctionExtensions;
    }

    /**
     * Returns all declared xpath Variable Extensions
     * @return Hash Map Containing Variable Extensions with supported QName keys
     */
    public Map<QName, SynapseXpathVariableResolver> getXpathVariableExtensions() {
        return xpathVariableExtensions;
    }

    public TenantInfoConfigurator getTenantInfoConfigurator() {
        return tenantInfoConfigurator;
    }

    public void setXpathFunctionExtensions(SynapseXpathFunctionContextProvider functionExt){
         if(functionExt!=null) {
             xpathFunctionExtensions.put(functionExt.getResolvingQName(), functionExt);
         }
    }


    public void setXpathVariableExtensions(SynapseXpathVariableResolver variableExt){
         if(variableExt!=null) {
             xpathVariableExtensions.put(variableExt.getResolvingQName(), variableExt);
         }
    }

    public void setTenantInfoConfigurator(TenantInfoConfigurator configurator) {
        if (configurator != null) {
            tenantInfoConfigurator = configurator;
        }
    }

     /**
     * When request is sent using a Call Mediator, mediate the response message using the
     * ContinuationState Stack
     * @param synCtx MessageContext
     * @return whether mediation is completed
     */
    private boolean mediateFromContinuationStateStack(MessageContext synCtx) {

        if (log.isDebugEnabled()) {
            log.debug("Mediating response using the ContinuationStateStack");
        }

        if (synCtx.getContinuationStateStack().isEmpty()) {
            // ideally this should never happens
            log.warn("ContinuationStateStack empty. No ContinuationState to mediate the response ");
            return false;
        }

        boolean result;
        do {
            SeqContinuationState seqContinuationState =
                    (SeqContinuationState) synCtx.getContinuationStateStack().peek();
            result = ContinuationStackManager.retrieveSequence(synCtx, seqContinuationState).
                    mediate(synCtx, seqContinuationState);
        } while (result && !synCtx.getContinuationStateStack().isEmpty());

        return result;
    }

    private boolean isTransportSwitching(MessageContext synCtx, EndpointDefinition endpoint) {

        if (endpoint != null) {
            // SendOn transport switching
            if (endpoint.getAddress() != null) {
                // If the message is sent to an explicit non-HTTP endpoint, build the message
                return !endpoint.getAddress().startsWith("http");
            } else {
                String address = synCtx.getTo().getAddress();
                if (address != null) {
                    // If the message is sent to an implicit non-HTTP endpoint, build the message
                    return !address.startsWith("http");
                }
            }
        } else {
            // SendBack transport switching
            TransportOutDescription transportOut =
                    ((Axis2MessageContext) synCtx).getAxis2MessageContext().getTransportOut();
            if (transportOut != null) {
                String transportOutName = transportOut.getName();
                if (transportOutName != null) {
                    return !transportOutName.startsWith("http");
                }
            }
        }
        return false;
    }

    private void buildMessage(MessageContext synCtx) {
        try {
            RelayUtils.buildMessage(((Axis2MessageContext) synCtx).getAxis2MessageContext(), false);
        } catch (Exception e) {
            handleException("Error while building message", e);
        }
    }

    private void handleException(String message, Throwable e) {
        log.error(message, e);
        throw new SynapseException(message, e);
    }

    /**
     * Helper method to determine out sequence of the proxy service
     *
     * @param synCtx       Current Message
     * @param proxyService Proxy Service
     * @return Out Sequence of the given proxy service, if there are any, otherwise null
     */
    private Mediator getProxyOutSequence(MessageContext synCtx, ProxyService proxyService) {
        //TODO is it meaningful  to move this method into proxy service or
        //TODO a class that Strategically detects out sequence  ?
        String sequenceName = proxyService.getTargetOutSequence();
        if (sequenceName != null && !"".equals(sequenceName)) {
            Mediator outSequence = synCtx.getSequence(sequenceName);
            if (outSequence != null) {
                if (log.isDebugEnabled()) {
                    log.debug("Using the sequence named " + sequenceName
                            + " for the outgoing message mediation of the proxy service "
                            + proxyService);
                }
                return outSequence;
            } else {
                log.error("Unable to find the out-sequence " +
                        "specified by the name " + sequenceName);
                throw new SynapseException("Unable to find the " +
                        "out-sequence specified by the name " + sequenceName);
            }
        } else {
            Mediator outSequence = proxyService.getTargetInLineOutSequence();
            if (outSequence != null) {
                if (log.isDebugEnabled()) {
                    log.debug("Using the anonymous out-sequence specified in the proxy service "
                            + proxyService
                            + " for outgoing message mediation");
                }
                return outSequence;
            }
        }
        return null;
    }

    /**
     * Increment/Decrement the Call mediator count in the environment by 1.
     * While Call Mediator count is updated, continuation is enabled/disabled based on the count.
     * If Call Mediator count becomes 0 continuation is disabled.
     * count cannot get negative values.
     *
     * @param isIncrement whether to increment the count
     */
    public synchronized void updateCallMediatorCount(boolean isIncrement) {
        if (isIncrement) {
            callMediatorCount++;
            continuation = true;
        } else {
            callMediatorCount--;
            if (callMediatorCount == 0) {
                continuation = false;
            }
        }
    }

    /**
     * Whether continuation is enabled in the environment.
     * ContinuationState stack operations are done only if continuation is enabled for the
     * environment.
     *
     * @return whether continuation is enabled in the environment
     */
    public boolean isContinuationEnabled() {
        return continuation;
    }

    /**
     * Add an artifact reference not available in the environment.
     * This stored reference will get cleared when artifact becomes available
     *
     * @param key artifact reference key
     */
    public synchronized void addUnavailableArtifactRef(String key) {
        unavailableArtifacts.add(key);
        updateCallMediatorCount(true);
    }

    /**
     * Remove the artifact reference which is previously marked as unavailable in environment
     * from the unavailable list
     *
     * @param key artifact reference key
     */
    public synchronized void removeUnavailableArtifactRef(String key) {
        if (unavailableArtifacts.contains(key)) {
            unavailableArtifacts.remove(key);
            updateCallMediatorCount(false);
        }
    }

    /**
     * Clear unavailability of an artifact if it is
     * previously marked as unavailable in the environment
     *
     * @param key artifact reference key
     */
    public synchronized void clearUnavailabilityOfArtifact(String key) {
        if (!unavailableArtifacts.contains(key)) {
           return;
        }

        for (Iterator<String> itr = unavailableArtifacts.iterator(); itr.hasNext(); ) {
            if (key.equals(itr.next())) {
                itr.remove();
                updateCallMediatorCount(false);
            }
        }
    }

    /**
     * Get all synapse handlers
     *
     * @return list of synapse handlers
     */
    public List<SynapseHandler> getSynapseHandlers() {
        return synapseHandlers;
    }

    /**
     * Register a synapse handler to the synapse environment
     *
     * @param handler synapse handler
     */
    public void registerSynapseHandler(SynapseHandler handler) {
        synapseHandlers.add(handler);
    }

    @Override
    public long getGlobalTimeout() {
        return globalTimeout;
    }

    public boolean injectMessage(MessageContext smc, SequenceMediator seq) {
        boolean inboundStatistics = false;
        String inboundName = null;

        /*
         * If the method is invoked by the inbound endpoint
         * Then check for the endpoint name and then set the Log Appender Content
         */
        if (smc.getProperty(SynapseConstants.INBOUND_ENDPOINT_NAME) != null) {
            InboundEndpoint inboundEndpoint = smc.getConfiguration().
                    getInboundEndpoint((String) smc.getProperty(SynapseConstants.INBOUND_ENDPOINT_NAME));
            if (inboundEndpoint != null) {
                CustomLogSetter.getInstance().setLogAppender(inboundEndpoint.getArtifactContainerName());
                inboundName =(String) smc.getProperty(SynapseConstants.INBOUND_ENDPOINT_NAME);
                if(inboundEndpoint.getAspectConfiguration() != null) {
                    inboundStatistics = inboundEndpoint.getAspectConfiguration().isStatisticsEnable();
                }
            }
        }

        if (seq == null) {
            log.error("Please provide existing sequence");
            return false;
        }
        if (log.isDebugEnabled()) {
            log.debug("Injecting MessageContext for asynchronous mediation using the : "
                    + (seq.getName() == null? "Anonymous" : seq.getName()) + " Sequence");
        }
        smc.setEnvironment(this);
        if (!invokeHandlers(smc)) {
            return false;
        }
        try {
            if(inboundName != null){
                reportStatistics(true, smc, inboundStatistics, inboundName);
            }
            seq.mediate(smc);
            return true;
        } catch (SynapseException syne) {
            if (!smc.getFaultStack().isEmpty()) {
                warn(false, "Executing fault handler due to exception encountered", smc);
                smc.getFaultStack().pop().handleFault(smc, syne);

            } else {
                warn(false, "Exception encountered but no fault handler found - " +
                        "message dropped", smc);
            }
            return false;
        } catch (Exception e) {
            String msg = "Unexpected error executing  injecting message to sequence ," + seq;
            log.error(msg, e);
            if (smc.getServiceLog() != null) {
                smc.getServiceLog().error(msg, e);
            }
            if (!smc.getFaultStack().isEmpty()) {
                warn(false, "Executing fault handler due to exception encountered", smc);
                smc.getFaultStack().pop().handleFault(smc, e);

            } else {
                warn(false, "Exception encountered but no fault handler found - " +
                        "message dropped", smc);
            }
            return false;
        } catch (Throwable e) {
            String msg = "Unexpected error executing  injecting message to sequence ," + seq + " message dropped";
            log.error(msg, e);
            if (smc.getServiceLog() != null) {
                smc.getServiceLog().error(msg, e);
            }
            return false;
        }finally {
            if(inboundName != null){
                reportStatistics(false, smc, inboundStatistics, inboundName);
            }
        }
    }

    private void warn(boolean traceOn, String msg, MessageContext msgContext) {
        if (traceOn) {
            trace.warn(msg);
        }
        log.warn(msg);
        if (msgContext.getServiceLog() != null) {
            msgContext.getServiceLog().warn(msg);
        }
    }


    /**
     * Invoke Synapse Handlers
     *
     * @param synCtx synapse message context
     * @return whether flow should continue further
     */
    private boolean invokeHandlers(MessageContext synCtx) {

        Iterator<SynapseHandler> iterator =
                synCtx.getEnvironment().getSynapseHandlers().iterator();

        if (iterator.hasNext()) {

            Boolean isContinuationCall =
                    (Boolean) synCtx.getProperty(SynapseConstants.CONTINUATION_CALL);

            if (synCtx.isResponse() || (isContinuationCall != null && isContinuationCall)) {
                while (iterator.hasNext()) {
                    SynapseHandler handler = iterator.next();
                    if (!handler.handleResponseInFlow(synCtx)) {
                        return false;
                    }
                }
            } else {
                while (iterator.hasNext()) {
                    SynapseHandler handler = iterator.next();
                    if (!handler.handleRequestInFlow(synCtx)) {
                        return false;
                    }
                }
            }
        }
        return true;
    }

<<<<<<< HEAD
    private void reportStatistics(boolean createStatisticLog, MessageContext messageContext, boolean statisticEnable,
                                  String inboundName) {
        StatisticReportingLog statisticReportingLog;
        if (statisticEnable && (inboundName != null)) {
            if (createStatisticLog) {
                statisticReportingLog =
                        new CreateEntryStatisticLog(messageContext, inboundName, ComponentType.INBOUNDENDPOINT, null,
                                                    System.currentTimeMillis());

                messageContext.setProperty(SynapseConstants.NEW_STATISTICS_IS_COLLECTED, true);
            } else {
                statisticReportingLog = new FinalizeEntryLog(messageContext, System.currentTimeMillis());
            }
            StatisticEventReceiver.receive(statisticReportingLog);
        } else {
            messageContext.setProperty(SynapseConstants.NEW_STATISTICS_IS_COLLECTED, false);
        }
    }
=======
    /**
     * method to get the reference to debug manager instance which manages debug capabilities in synapse
     * kept in environment level, made available who ever has access to message context will be able to
     * get access to the debug manager
     *
     * @return debug manager instance
     */
    public SynapseDebugManager getSynapseDebugManager() {
        return synapseDebugManager;
    }

    /**
     * sets debug manager when synapse environment initializes if the server instance is started in debug mode
     */
    public void setSynapseDebugManager(SynapseDebugManager synapseDebugManager) {
        this.synapseDebugManager = synapseDebugManager;
    }

    /**
     * Whether debugging is enabled in the environment.
     *
     * @return whether debugging is enabled in the environment
     */
    public boolean isDebugEnabled() {
        return isDebugEnabled;
    }

    /**
     * set debugging enabled in the environment.     *
     * when this is enabled mediation flow can be debugged through a external client
     * when this is disabled mediation flow happens normally
     */
    public void setDebugEnabled(boolean isDebugEnabled) {
        this.isDebugEnabled = isDebugEnabled;
    }

>>>>>>> 7bc90211
}<|MERGE_RESOLUTION|>--- conflicted
+++ resolved
@@ -204,20 +204,6 @@
         setSeverDebugMode(contextInformation);
     }
 
-<<<<<<< HEAD
-    public boolean injectMessage(final MessageContext synCtx) {
-        if (log.isDebugEnabled()) {
-            log.debug("Injecting MessageContext");
-        }
-
-        //Setting Statistic Trace ID for statistic Collection
-        RuntimeStatisticCollector.setStatisticsTraceId(synCtx);
-
-        //setting transport-in name as a message context property
-        TransportInDescription trpInDesc = ((Axis2MessageContext) synCtx).getAxis2MessageContext().getTransportIn();
-        if (trpInDesc != null) {
-            synCtx.setProperty(SynapseConstants.TRANSPORT_IN_NAME, trpInDesc.getName());
-=======
     /**
      * this method is to set the debug mode is enabled and initializes the debug manager
      * debug mode is enabled is set for each time Synapse configuration is changed and Synapse
@@ -229,7 +215,6 @@
             synapseDebugManager = contextInformation.getSynapseDebugManager();
             contextInformation.getSynapseDebugManager()
                     .init(synapseConfig, contextInformation.getSynapseDebugInterface(), this, true);
->>>>>>> 7bc90211
         }
     }
 
@@ -240,7 +225,7 @@
             if (log.isDebugEnabled()) {
                 log.debug("Injecting MessageContext");
             }
-
+            RuntimeStatisticCollector.setStatisticsTraceId(synCtx);
             if (synCtx.getEnvironment().isDebugEnabled()) {
                 SynapseDebugManager debugManager = synCtx.getEnvironment().getSynapseDebugManager();
                 debugManager.acquireMediationFlowLock();
@@ -481,15 +466,12 @@
             }
             throw new SynapseException(msg, e);
         } finally {
-<<<<<<< HEAD
             reportStatistics(false, synCtx, inboundStatistics, inboundName);
-=======
             if (synCtx.getEnvironment().isDebugEnabled()) {
                 SynapseDebugManager debugManager = synCtx.getEnvironment().getSynapseDebugManager();
                 debugManager.advertiseMediationFlowTerminatePoint(synCtx);
                 debugManager.releaseMediationFlowLock();
             }
->>>>>>> 7bc90211
         }
     }
     
@@ -1086,7 +1068,42 @@
         return true;
     }
 
-<<<<<<< HEAD
+    /**
+     * method to get the reference to debug manager instance which manages debug capabilities in synapse
+     * kept in environment level, made available who ever has access to message context will be able to
+     * get access to the debug manager
+     *
+     * @return debug manager instance
+     */
+    public SynapseDebugManager getSynapseDebugManager() {
+        return synapseDebugManager;
+    }
+
+    /**
+     * sets debug manager when synapse environment initializes if the server instance is started in debug mode
+     */
+    public void setSynapseDebugManager(SynapseDebugManager synapseDebugManager) {
+        this.synapseDebugManager = synapseDebugManager;
+    }
+
+    /**
+     * Whether debugging is enabled in the environment.
+     *
+     * @return whether debugging is enabled in the environment
+     */
+    public boolean isDebugEnabled() {
+        return isDebugEnabled;
+    }
+
+    /**
+     * set debugging enabled in the environment.     *
+     * when this is enabled mediation flow can be debugged through a external client
+     * when this is disabled mediation flow happens normally
+     */
+    public void setDebugEnabled(boolean isDebugEnabled) {
+        this.isDebugEnabled = isDebugEnabled;
+    }
+
     private void reportStatistics(boolean createStatisticLog, MessageContext messageContext, boolean statisticEnable,
                                   String inboundName) {
         StatisticReportingLog statisticReportingLog;
@@ -1105,42 +1122,5 @@
             messageContext.setProperty(SynapseConstants.NEW_STATISTICS_IS_COLLECTED, false);
         }
     }
-=======
-    /**
-     * method to get the reference to debug manager instance which manages debug capabilities in synapse
-     * kept in environment level, made available who ever has access to message context will be able to
-     * get access to the debug manager
-     *
-     * @return debug manager instance
-     */
-    public SynapseDebugManager getSynapseDebugManager() {
-        return synapseDebugManager;
-    }
-
-    /**
-     * sets debug manager when synapse environment initializes if the server instance is started in debug mode
-     */
-    public void setSynapseDebugManager(SynapseDebugManager synapseDebugManager) {
-        this.synapseDebugManager = synapseDebugManager;
-    }
-
-    /**
-     * Whether debugging is enabled in the environment.
-     *
-     * @return whether debugging is enabled in the environment
-     */
-    public boolean isDebugEnabled() {
-        return isDebugEnabled;
-    }
-
-    /**
-     * set debugging enabled in the environment.     *
-     * when this is enabled mediation flow can be debugged through a external client
-     * when this is disabled mediation flow happens normally
-     */
-    public void setDebugEnabled(boolean isDebugEnabled) {
-        this.isDebugEnabled = isDebugEnabled;
-    }
-
->>>>>>> 7bc90211
+
 }