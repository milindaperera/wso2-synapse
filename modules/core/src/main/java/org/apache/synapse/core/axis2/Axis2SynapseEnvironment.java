--- conflicted
+++ resolved
@@ -39,12 +39,9 @@
 import org.apache.synapse.ServerContextInformation;
 import org.apache.synapse.SynapseConstants;
 import org.apache.synapse.SynapseException;
-<<<<<<< HEAD
 import org.apache.synapse.messageflowtracer.processors.MessageFlowTracingDataCollector;
-=======
 import org.apache.synapse.aspects.flow.statistics.store.CompletedStatisticStore;
 import org.apache.synapse.aspects.flow.statistics.collectors.RuntimeStatisticCollector;
->>>>>>> 66f584ec
 import org.apache.synapse.transport.customlogsetter.CustomLogSetter;
 import org.apache.synapse.messageflowtracer.data.MessageFlowDataHolder;
 import org.apache.synapse.messageflowtracer.util.MessageFlowTracerConstants;
@@ -390,7 +387,6 @@
      */
     public boolean injectInbound(final MessageContext synCtx, SequenceMediator seq,
             boolean sequential) throws SynapseException {
-<<<<<<< HEAD
 
         if (MessageFlowTracingDataCollector.isMessageFlowTracingEnabled()) {
             MessageFlowTracingDataCollector.setEntryPoint(synCtx,
@@ -398,11 +394,8 @@
                                                           synCtx.getProperty("inbound.endpoint.name"),
                                                           synCtx.getMessageID());
         }
-
-=======
         boolean inboundStatistics = false;
         String inboundName = null;
->>>>>>> 66f584ec
         if (log.isDebugEnabled()) {
             log.debug("Injecting MessageContext for inbound mediation using the : "
                     + (seq.getName() == null ? "Anonymous" : seq.getName()) + " Sequence");
