--- conflicted
+++ resolved
@@ -32,11 +32,8 @@
 import org.apache.synapse.PropertyInclude;
 import org.apache.synapse.SynapseConstants;
 import org.apache.synapse.SynapseException;
-<<<<<<< HEAD
 import org.apache.synapse.messageflowtracer.processors.MessageFlowTracingDataCollector;
-=======
 import org.apache.synapse.aspects.flow.statistics.collectors.RuntimeStatisticCollector;
->>>>>>> 66f584ec
 import org.apache.synapse.transport.customlogsetter.CustomLogSetter;
 import org.apache.synapse.aspects.AspectConfiguration;
 import org.apache.synapse.aspects.ComponentType;
@@ -297,26 +294,25 @@
         if (isStatisticCollected()) {
             endpointId = String.valueOf(RuntimeStatisticCollector.getComponentUniqueId(synCtx));
             RuntimeStatisticCollector
-                    .reportStatisticForEndpoint(synCtx, endpointId, getStatisticReportingName(), true, true);
+                    .reportStatisticForEndpoint(synCtx, endpointId, getReportingName(), true, true);
         } else {
             RuntimeStatisticCollector
-                    .reportStatisticForEndpoint(synCtx, null, getStatisticReportingName(), false, true);
+                    .reportStatisticForEndpoint(synCtx, null, getReportingName(), false, true);
         }
 
         boolean traceOn = isTraceOn(synCtx);
         boolean traceOrDebugOn = isTraceOrDebugOn(traceOn);
 
         String componentId = null;
-
 
 
         if (!initialized) {
             //can't send to a non-initialized endpoint. This is a program fault
             throw new IllegalStateException("not initialized, " +
-                    "endpoint must be in initialized state");
-        }
-
-	    prepareForEndpointStatistics(synCtx);
+                                            "endpoint must be in initialized state");
+        }
+
+        prepareForEndpointStatistics(synCtx);
 
         if (traceOrDebugOn) {
             String address = definition.getAddress();
@@ -326,11 +322,11 @@
             }
 
             traceOrDebug(traceOn, "Sending message through endpoint : " +
-                    getName() + " resolving to address = " + address);
+                                  getName() + " resolving to address = " + address);
             traceOrDebug(traceOn, "SOAPAction: " + (synCtx.getSoapAction() != null ?
-                    synCtx.getSoapAction() : "null"));
+                                                    synCtx.getSoapAction() : "null"));
             traceOrDebug(traceOn, "WSA-Action: " + (synCtx.getWSAAction() != null ?
-                    synCtx.getWSAAction() : "null"));
+                                                    synCtx.getWSAAction() : "null"));
             if (traceOn && trace.isTraceEnabled()) {
                 trace.trace("Envelope : \n" + synCtx.getEnvelope());
             }
@@ -342,13 +338,13 @@
             if (errorHandlerMediator != null) {
                 if (traceOrDebugOn) {
                     traceOrDebug(traceOn, "Setting the onError handler : " +
-                            errorHandler + " for the endpoint : " + endpointName);
+                                          errorHandler + " for the endpoint : " + endpointName);
                 }
                 synCtx.pushFaultHandler(
                         new MediatorFaultHandler(errorHandlerMediator));
             } else {
                 log.warn("onError handler sequence : " + errorHandler + " for : " +
-                        endpointName + " cannot be found");
+                         endpointName + " cannot be found");
             }
         }
 
@@ -362,10 +358,10 @@
 
         if (contentAware) {
             try {
-                RelayUtils.buildMessage(((Axis2MessageContext) synCtx).getAxis2MessageContext(),false);
+                RelayUtils.buildMessage(((Axis2MessageContext) synCtx).getAxis2MessageContext(), false);
                 axis2Ctx.setProperty(RelayConstants.FORCE_RESPONSE_EARLY_BUILD, Boolean.TRUE);
-                if(forceBuildMC){
-                 ((Axis2MessageContext) synCtx).getAxis2MessageContext().getEnvelope().build();
+                if (forceBuildMC) {
+                    ((Axis2MessageContext) synCtx).getAxis2MessageContext().getEnvelope().build();
                 }
             } catch (Exception e) {
                 handleException("Error while building message", e);
@@ -377,32 +373,30 @@
         // if the envelope preserving set build the envelope
         MediatorProperty preserveEnv = getProperty(SynapseConstants.PRESERVE_ENVELOPE);
         if (preserveEnv != null && JavaUtils.isTrueExplicitly(preserveEnv.getValue() != null ?
-                preserveEnv.getValue() : preserveEnv.getEvaluatedExpression(synCtx))) {
+                                                              preserveEnv.getValue() : preserveEnv.getEvaluatedExpression(synCtx))) {
             if (traceOrDebugOn) {
                 traceOrDebug(traceOn, "Preserving the envelope by building it before " +
-                        "sending, since it is explicitly set");
+                                      "sending, since it is explicitly set");
             }
             synCtx.getEnvelope().build();
         }
 
-        if(MessageFlowTracingDataCollector.isMessageFlowTracingEnabled(synCtx)) {
+        if (MessageFlowTracingDataCollector.isMessageFlowTracingEnabled(synCtx)) {
             componentId = this.setTraceFlow(synCtx, componentId, getReportingName(), true);
         }
 
         // Send the message through this endpoint
         synCtx.getEnvironment().send(definition, synCtx);
 
-<<<<<<< HEAD
-        if(MessageFlowTracingDataCollector.isMessageFlowTracingEnabled(synCtx)) {
+        if (MessageFlowTracingDataCollector.isMessageFlowTracingEnabled(synCtx)) {
             this.setTraceFlow(synCtx, componentId, getReportingName(), false);
-=======
-        if (isStatisticCollected()) {
-            RuntimeStatisticCollector
-                    .reportStatisticForEndpoint(synCtx, endpointId, getStatisticReportingName(), true, false);
-        } else {
-            RuntimeStatisticCollector
-                    .reportStatisticForEndpoint(synCtx, null, getStatisticReportingName(), false, false);
->>>>>>> 66f584ec
+            if (isStatisticCollected()) {
+                RuntimeStatisticCollector
+                        .reportStatisticForEndpoint(synCtx, endpointId, getReportingName(), true, false);
+            } else {
+                RuntimeStatisticCollector
+                        .reportStatisticForEndpoint(synCtx, null, getReportingName(), false, false);
+            }
         }
     }
 
@@ -819,28 +813,21 @@
         CustomLogSetter.getInstance().setLogAppender(artifactContainerName);
     }
 
-<<<<<<< HEAD
     public String setTraceFlow(MessageContext msgCtx, String mediatorId, String mediatorName, boolean isStart) {
         return MessageFlowTracingDataCollector.setTraceFlowEvent(msgCtx, mediatorId, mediatorName, isStart);
     }
 
     public String getReportingName() {
-=======
-    public String getStatisticReportingName() {
->>>>>>> 66f584ec
         if (this.endpointName != null) {
             return this.endpointName;
         } else {
             return SynapseConstants.ANONYMOUS_ENDPOINT;
         }
     }
-<<<<<<< HEAD
-=======
 
     private boolean isStatisticCollected() {
         return (RuntimeStatisticCollector.isStatisticsEnable() && definition.getAspectConfiguration() != null &&
                 definition.getAspectConfiguration().isStatisticsEnable() &&
                 this.endpointName != null);
     }
->>>>>>> 66f584ec
 }