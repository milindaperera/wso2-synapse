/*
 *  Licensed to the Apache Software Foundation (ASF) under one
 *  or more contributor license agreements.  See the NOTICE file
 *  distributed with this work for additional information
 *  regarding copyright ownership.  The ASF licenses this file
 *  to you under the Apache License, Version 2.0 (the
 *  "License"); you may not use this file except in compliance
 *  with the License.  You may obtain a copy of the License at
 *
 *   http://www.apache.org/licenses/LICENSE-2.0
 *
 *  Unless required by applicable law or agreed to in writing,
 *  software distributed under the License is distributed on an
 *   * "AS IS" BASIS, WITHOUT WARRANTIES OR CONDITIONS OF ANY
 *  KIND, either express or implied.  See the License for the
 *  specific language governing permissions and limitations
 *  under the License.
 */

package org.apache.synapse.mediators.eip.aggregator;

import org.apache.axiom.om.OMElement;
import org.apache.axiom.soap.SOAP11Constants;
import org.apache.axiom.soap.SOAP12Constants;
import org.apache.axis2.AxisFault;
import org.apache.commons.logging.Log;
import org.apache.commons.logging.LogFactory;
import org.apache.synapse.ContinuationState;
import org.apache.synapse.ManagedLifecycle;
import org.apache.synapse.MessageContext;
import org.apache.synapse.SynapseConstants;
import org.apache.synapse.SynapseException;
import org.apache.synapse.SynapseLog;
<<<<<<< HEAD
import org.apache.synapse.messageflowtracer.processors.MessageFlowTracingDataCollector;
=======
import org.apache.synapse.aspects.ComponentType;
import org.apache.synapse.aspects.flow.statistics.collectors.RuntimeStatisticCollector;
>>>>>>> 66f584ec
import org.apache.synapse.aspects.statistics.StatisticsLog;
import org.apache.synapse.aspects.statistics.StatisticsRecord;
import org.apache.synapse.continuation.ContinuationStackManager;
import org.apache.synapse.core.SynapseEnvironment;
import org.apache.synapse.messageflowtracer.util.MessageFlowTracerConstants;
import org.apache.synapse.mediators.AbstractMediator;
import org.apache.synapse.mediators.FlowContinuableMediator;
import org.apache.synapse.mediators.Value;
import org.apache.synapse.mediators.base.SequenceMediator;
import org.apache.synapse.mediators.eip.EIPConstants;
import org.apache.synapse.mediators.eip.EIPUtils;
import org.apache.synapse.util.MessageHelper;
import org.apache.synapse.util.xpath.SynapseXPath;
import org.jaxen.JaxenException;

import java.util.*;

/**
 * Aggregate a number of messages that are determined to be for a particular group, and combine
 * them to form a single message which is then processed through the 'onComplete' sequence. Thus
 * an aggregator acts like a filter, and may look at a correlation XPath expression to select
 * messages for aggregation - or look at messageSequence number properties for aggregation or
 * let any other (i.e. non aggregatable) messages flow through
 * An instance of this mediator will register with a Timer to be notified after a specified timeout,
 * so that aggregations that never would complete could be timed out and cleared from memory and
 * any fault conditions handled
 */
public class AggregateMediator extends AbstractMediator implements ManagedLifecycle,
                                                                   FlowContinuableMediator {

    private static final Log log = LogFactory.getLog(AggregateMediator.class);

    /** The duration as a number of milliseconds for this aggregation to complete */
    private long completionTimeoutMillis = 0;
    /** The maximum number of messages required to complete aggregation */
    private Value minMessagesToComplete;
    /** The minimum number of messages required to complete aggregation */
    private Value maxMessagesToComplete;

    /**
     * XPath that specifies a correlation expression that can be used to combine messages. An
     * example maybe //department@id="11"
     */
    private SynapseXPath correlateExpression = null;
    /**
     * An XPath expression that may specify a selected element to be aggregated from a group of
     * messages to create the aggregated message
     * e.g. //getQuote/return would pick up and aggregate the //getQuote/return elements from a
     * bunch of matching messages into one aggregated message
     */
    private SynapseXPath aggregationExpression = null;

    /** This holds the reference sequence name of the */
    private String onCompleteSequenceRef = null;
    /** Inline sequence definition holder that holds the onComplete sequence */
    private SequenceMediator onCompleteSequence = null;

    /** The active aggregates currently being processd */
    private Map<String, Aggregate> activeAggregates =
        Collections.synchronizedMap(new HashMap<String, Aggregate>());

    private String id = null;

    /** Property which contains the Enclosing element of the aggregated message */
    private String enclosingElementPropertyName = null;

    /** Lock object to provide the synchronized access to the activeAggregates on checking */
    private final Object lock = new Object();

    /** Reference to the synapse environment */
    private SynapseEnvironment synapseEnv;

    private boolean isAggregateComplete = false;

    public AggregateMediator() {
        try {
            aggregationExpression = new SynapseXPath("/s11:Envelope/s11:Body/child::*[position()=1] | " +
                "/s12:Envelope/s12:Body/child::*[position()=1]");
            aggregationExpression.addNamespace("s11", SOAP11Constants.SOAP_ENVELOPE_NAMESPACE_URI);
            aggregationExpression.addNamespace("s12", SOAP12Constants.SOAP_ENVELOPE_NAMESPACE_URI);
        } catch (JaxenException e) {
            if (log.isDebugEnabled()) {
                handleException("Unable to set the default " +
                    "aggregationExpression for the aggregation", e, null);
            }
        }
    }

    public void init(SynapseEnvironment se) {
        synapseEnv = se;
        if (onCompleteSequence != null) {
            onCompleteSequence.init(se);
        } else if (onCompleteSequenceRef != null) {
            SequenceMediator referredOnCompleteSeq =
                    (SequenceMediator) se.getSynapseConfiguration().
                            getSequence(onCompleteSequenceRef);

            if (referredOnCompleteSeq == null || referredOnCompleteSeq.isDynamic()) {
                se.addUnavailableArtifactRef(onCompleteSequenceRef);
            }
        }
    }

    public void destroy() {
        if (onCompleteSequence != null) {
            onCompleteSequence.destroy();
        } else if (onCompleteSequenceRef != null) {
            SequenceMediator referredOnCompleteSeq =
                    (SequenceMediator) synapseEnv.getSynapseConfiguration().
                            getSequence(onCompleteSequenceRef);

            if (referredOnCompleteSeq == null || referredOnCompleteSeq.isDynamic()) {
                synapseEnv.removeUnavailableArtifactRef(onCompleteSequenceRef);
            }
        }
    }

    /**
     * Aggregate messages flowing through this mediator according to the correlation criteria
     * and the aggregation algorithm specified to it
     *
     * @param synCtx - MessageContext to be mediated and aggregated
     * @return boolean true if the complete condition for the particular aggregate is validated
     */
    public boolean mediate(MessageContext synCtx) {

        if (synCtx.getEnvironment().isDebugEnabled()) {
            if (super.divertMediationRoute(synCtx)) {
                return true;
            }
        }

        SynapseLog synLog = getLog(synCtx);

        if (synLog.isTraceOrDebugEnabled()) {
            synLog.traceOrDebug("Start : Aggregate mediator");

            if (synLog.isTraceTraceEnabled()) {
                synLog.traceTrace("Message : " + synCtx.getEnvelope());
            }
        }

        try {
            Aggregate aggregate = null;
            String correlationIdName = (id != null ? EIPConstants.AGGREGATE_CORRELATION + "." + id :
                    EIPConstants.AGGREGATE_CORRELATION);
            // if a correlateExpression is provided and there is a coresponding
            // element in the current message prepare to correlate the messages on that
            Object result = null;
            if (correlateExpression != null) {
                result = correlateExpression.evaluate(synCtx);
                if (result instanceof List) {
                    if (((List) result).isEmpty()) {
                        handleException("Failed to evaluate correlate expression: " + correlateExpression.toString(), synCtx);
                    }
                }
            }
            if (result != null) {

                while (aggregate == null) {

                    synchronized (lock) {

                        if (activeAggregates.containsKey(correlateExpression.toString())) {

                            aggregate = activeAggregates.get(correlateExpression.toString());
                            if (aggregate != null) {
                                if (!aggregate.getLock()) {
                                    aggregate = null;
                                }
                            }

                        } else {

                            if (synLog.isTraceOrDebugEnabled()) {
                                synLog.traceOrDebug("Creating new Aggregator - " +
                                        (completionTimeoutMillis > 0 ? "expires in : "
                                                + (completionTimeoutMillis / 1000) + "secs" :
                                                "without expiry time"));
                            }

                            Double minMsg = Double.parseDouble(minMessagesToComplete.evaluateValue(synCtx));
                            Double maxMsg = Double.parseDouble(maxMessagesToComplete.evaluateValue(synCtx));
                    
                            aggregate = new Aggregate(
                                    synCtx.getEnvironment(),
                                    correlateExpression.toString(),
                                    completionTimeoutMillis,
                                    minMsg.intValue(),
                                    maxMsg.intValue(), this);

                            if (completionTimeoutMillis > 0) {
                                synCtx.getConfiguration().getSynapseTimer().
                                        schedule(aggregate, completionTimeoutMillis);
                            }
                            aggregate.getLock();
                            activeAggregates.put(correlateExpression.toString(), aggregate);
                        }
                    }
                }

            } else if (synCtx.getProperty(correlationIdName) != null) {
                // if the correlattion cannot be found using the correlateExpression then
                // try the default which is through the AGGREGATE_CORRELATION message property
                // which is the unique original message id of a split or iterate operation and
                // which thus can be used to uniquely group messages into aggregates

                Object o = synCtx.getProperty(correlationIdName);
                String correlation;

                if (o != null && o instanceof String) {
                    correlation = (String) o;
                    while (aggregate == null) {
                        synchronized (lock) {
                            if (activeAggregates.containsKey(correlation)) {
                                aggregate = activeAggregates.get(correlation);
                                if (aggregate != null) {
                                    if (!aggregate.getLock()) {
                                        aggregate = null;
                                    }
                                } else {
                                    break;
                                }
                            } else {
                                if (synLog.isTraceOrDebugEnabled()) {
                                    synLog.traceOrDebug("Creating new Aggregator - " +
                                            (completionTimeoutMillis > 0 ? "expires in : "
                                                    + (completionTimeoutMillis / 1000) + "secs" :
                                                    "without expiry time"));
                                }

                                Double minMsg = -1.0;
                                if (minMessagesToComplete != null) {
                                    minMsg = Double.parseDouble(minMessagesToComplete.evaluateValue(synCtx));
                                }
                                Double maxMsg = -1.0;
                                if (maxMessagesToComplete != null) {
                                    maxMsg = Double.parseDouble(maxMessagesToComplete.evaluateValue(synCtx));
                                }

                                aggregate = new Aggregate(
                                        synCtx.getEnvironment(),
                                        correlation,
                                        completionTimeoutMillis,
                                        minMsg.intValue(),
                                        maxMsg.intValue(), this);

                                if (completionTimeoutMillis > 0) {
                                    synchronized(aggregate) {
                                        if (!aggregate.isCompleted()) {
                                            synCtx.getConfiguration().getSynapseTimer().
                                                schedule(aggregate, completionTimeoutMillis);
                                        }
                                    }
                                }
                                aggregate.getLock();
                                activeAggregates.put(correlation, aggregate);
                            }
                        }
                    }
                    
                } else {
                    synLog.traceOrDebug("Unable to find aggrgation correlation property");
                    return true;
                }
            } else {
                synLog.traceOrDebug("Unable to find aggrgation correlation XPath or property");
                return true;
            }

            // if there is an aggregate continue on aggregation
            if (aggregate != null) {
            	//this is a temporary fix           	
                synCtx.getEnvelope().build();
                boolean collected = aggregate.addMessage(synCtx);
                if (synLog.isTraceOrDebugEnabled()) {
                    if (collected) {
                        synLog.traceOrDebug("Collected a message during aggregation");
                        if (synLog.isTraceTraceEnabled()) {
                            synLog.traceTrace("Collected message : " + synCtx);
                        }
                    }
                }
                
                // check the completeness of the aggregate and if completed aggregate the messages
                // if not completed return false and block the message sequence till it completes

                if (aggregate.isComplete(synLog)) {
                    synLog.traceOrDebug("Aggregation completed - invoking onComplete");
                    boolean onCompleteSeqResult = completeAggregate(aggregate);
                    synLog.traceOrDebug("End : Aggregate mediator");
<<<<<<< HEAD

=======
                    isAggregateComplete = onCompleteSeqResult;
>>>>>>> 66f584ec
                    return onCompleteSeqResult;
                } else {
                    aggregate.releaseLock();
                }

            } else {
                // if the aggregation correlation cannot be found then continue the message on the
                // normal path by returning true

                synLog.traceOrDebug("Unable to find an aggregate for this message - skip");
                return true;
            }

        } catch (JaxenException e) {
            handleException("Unable to execute the XPATH over the message", e, synCtx);
        }

        synLog.traceOrDebug("End : Aggregate mediator");

        // When Aggregation is not completed return false to hold the flow
        return false;
    }

    public boolean mediate(MessageContext synCtx,
                           ContinuationState contState) {
        SynapseLog synLog = getLog(synCtx);

        if (synLog.isTraceOrDebugEnabled()) {
            synLog.traceOrDebug("Aggregate mediator : Mediating from ContinuationState");
        }

        boolean result;

        if (!contState.hasChild()) {
            result = getOnCompleteSequence().mediate(synCtx, contState.getPosition() + 1);
        } else {
            FlowContinuableMediator mediator = (FlowContinuableMediator) getOnCompleteSequence().
                    getChild(contState.getPosition());
            result = mediator.mediate(synCtx, contState.getChildContState());
        }
        return result;
    }

    /**
     * Invoked by the Aggregate objects that are timed out, to signal timeout/completion of
     * itself
     * @param aggregate the timed out Aggregate that holds collected messages and properties
     */
    public boolean completeAggregate(Aggregate aggregate) {

        boolean markedCompletedNow = false;
        boolean wasComplete = aggregate.isCompleted();
        if (wasComplete) {
            return false;
        }

        if (log.isDebugEnabled()) {
            log.debug("Aggregation completed or timed out");
        }

        // cancel the timer
        synchronized(this) {
            if (!aggregate.isCompleted()) {
                aggregate.cancel();
                aggregate.setCompleted(true);
                markedCompletedNow = true;
            }
        }

        if (!markedCompletedNow) {
            return false;
        }
        
        MessageContext newSynCtx = getAggregatedMessage(aggregate);

        if (newSynCtx == null) {
            log.warn("An aggregation of messages timed out with no aggregated messages", null);
            return false;
        } else {
            // Get the aggregated message to the next mediator placed after the aggregate mediator
            // in the sequence
            if (newSynCtx.isContinuationEnabled()) {
                try {
                    aggregate.getLastMessage().setEnvelope(
                            MessageHelper.cloneSOAPEnvelope(newSynCtx.getEnvelope()));
                } catch (AxisFault axisFault) {
                    log.warn("Error occurred while assigning aggregated message" +
                             " back to the last received message context");
                }
            }
        }

        aggregate.clear();
        activeAggregates.remove(aggregate.getCorrelation());

        if ((correlateExpression != null &&
            !correlateExpression.toString().equals(aggregate.getCorrelation())) ||
            correlateExpression == null) {

            if (onCompleteSequence != null) {

                ContinuationStackManager.
                        addReliantContinuationState(newSynCtx, 0, getMediatorPosition());
                boolean result = onCompleteSequence.mediate(newSynCtx);
                if (result) {
                    ContinuationStackManager.removeReliantContinuationState(newSynCtx);
                }
                return result;

            } else if (onCompleteSequenceRef != null
                && newSynCtx.getSequence(onCompleteSequenceRef) != null) {

                ContinuationStackManager.updateSeqContinuationState(newSynCtx, getMediatorPosition());
                return newSynCtx.getSequence(onCompleteSequenceRef).mediate(newSynCtx);

            } else {
                handleException("Unable to find the sequence for the mediation " +
                    "of the aggregated message", newSynCtx);
            }
        }
        return false;
    }

    /**
     * Get the aggregated message from the specified Aggregate instance
     *
     * @param aggregate the Aggregate object that holds collected messages and properties of the
     * aggregation
     * @return the aggregated message context
     */
    private MessageContext getAggregatedMessage(Aggregate aggregate) {

        MessageContext newCtx = null;
        StatisticsRecord destinationStatRecord = null;

        for (MessageContext synCtx : aggregate.getMessages()) {
            
            if (newCtx == null) {
                try {
                    newCtx = MessageHelper.cloneMessageContextForAggregateMediator(synCtx);
					destinationStatRecord =
					                        (StatisticsRecord) newCtx.getProperty(SynapseConstants.STATISTICS_STACK);
                    if(MessageFlowTracingDataCollector.isMessageFlowTracingEnabled(synCtx)){
                        newCtx.setTracingState(SynapseConstants.TRACING_ON);
                    }
                } catch (AxisFault axisFault) {
                    handleException("Error creating a copy of the message", axisFault, synCtx);
                }

                if (log.isDebugEnabled()) {
                    log.debug("Generating Aggregated message from : " + newCtx.getEnvelope());
                }

            } else {
                try {
                    if (log.isDebugEnabled()) {
                        log.debug("Merging message : " + synCtx.getEnvelope() + " using XPath : " +
                                aggregationExpression);
                    }

                    EIPUtils.enrichEnvelope(
                            newCtx.getEnvelope(), synCtx.getEnvelope(), synCtx, aggregationExpression);
					if (destinationStatRecord != null &&
					    synCtx.getProperty(SynapseConstants.STATISTICS_STACK) != null) {
						// Merge the statistics logs to one single message
						// context.
						mergeStatisticsRecords((StatisticsRecord) synCtx.getProperty(SynapseConstants.STATISTICS_STACK),
						                       destinationStatRecord);
					}

                    if (log.isDebugEnabled()) {
                        log.debug("Merged result : " + newCtx.getEnvelope());
                    }

                } catch (JaxenException e) {
                    handleException("Error merging aggregation results using XPath : " +
                            aggregationExpression.toString(), e, synCtx);
                } catch (SynapseException e) {
                    handleException("Error evaluating expression: " + aggregationExpression.toString() , e, synCtx);
                }
            }
        }

        // Enclose with a parent element if EnclosingElement is defined
        if (enclosingElementPropertyName != null) {

            if (log.isDebugEnabled()) {
                log.debug("Enclosing the aggregated message with enclosing element: " +
                          enclosingElementPropertyName);
            }

            Object enclosingElementProperty = newCtx.getProperty(enclosingElementPropertyName);

            if (enclosingElementProperty != null) {
                if (enclosingElementProperty instanceof OMElement) {
                    OMElement enclosingElement =
                            ((OMElement) enclosingElementProperty).cloneOMElement();
                    EIPUtils.encloseWithElement(newCtx.getEnvelope(), enclosingElement);

                    return newCtx;

                } else {
                    handleException("Enclosing Element defined in the property: " +
                                    enclosingElementPropertyName + " is not an OMElement ", newCtx);
                }
            } else {
                handleException("Enclosing Element property: " +
                                enclosingElementPropertyName + " not found ", newCtx);
            }
        }

        if(MessageFlowTracingDataCollector.isMessageFlowTracingEnabled()) {
            List<String> newMessageFlowTrace = new ArrayList<String>();
            for (MessageContext synCtx : aggregate.getMessages()) {
                List<String> messageFlowTrace = (List<String>) synCtx.getProperty(MessageFlowTracerConstants.MESSAGE_FLOW);
                newMessageFlowTrace.addAll(messageFlowTrace);
            }
            newCtx.setProperty(MessageFlowTracerConstants.MESSAGE_FLOW, newMessageFlowTrace);
        }

        return newCtx;
    }

    
	/*
	 * Merges the statistics logs of the ESB artifacts that are not already
	 * collected by the request flow.
	 */
	private void mergeStatisticsRecords(final StatisticsRecord source,
	                                    final StatisticsRecord destination) {
		StatisticsRecord clonedSourceStatRecord = MessageHelper.getClonedStatisticRecord(source);
		for (StatisticsLog clonedSourceStatLog : clonedSourceStatRecord.getAllStatisticsLogs()) {
			if (!clonedSourceStatLog.isCollectedByRequestFlow()) {
				destination.collect(clonedSourceStatLog);
			}
		}

	}
    public SynapseXPath getCorrelateExpression() {
        return correlateExpression;
    }

    public void setCorrelateExpression(SynapseXPath correlateExpression) {
        this.correlateExpression = correlateExpression;
    }

    public long getCompletionTimeoutMillis() {
        return completionTimeoutMillis;
    }

    public void setCompletionTimeoutMillis(long completionTimeoutMillis) {
        this.completionTimeoutMillis = completionTimeoutMillis;
    }

    public SynapseXPath getAggregationExpression() {
        return aggregationExpression;
    }

    public void setAggregationExpression(SynapseXPath aggregationExpression) {
        this.aggregationExpression = aggregationExpression;
    }

    public String getOnCompleteSequenceRef() {
        return onCompleteSequenceRef;
    }

    public void setOnCompleteSequenceRef(String onCompleteSequenceRef) {
        this.onCompleteSequenceRef = onCompleteSequenceRef;
    }

    public SequenceMediator getOnCompleteSequence() {
        return onCompleteSequence;
    }

    public void setOnCompleteSequence(SequenceMediator onCompleteSequence) {
        this.onCompleteSequence = onCompleteSequence;
    }

    public Map getActiveAggregates() {
        return activeAggregates;
    }

    public String getId() {
        return id;
    }

    public void setId(String id) {
        this.id = id;
    }

	public Value getMinMessagesToComplete() {
    	return minMessagesToComplete;
    }

	public void setMinMessagesToComplete(Value minMessagesToComplete) {
    	this.minMessagesToComplete = minMessagesToComplete;
    }

	public Value getMaxMessagesToComplete() {
    	return maxMessagesToComplete;
    }

	public void setMaxMessagesToComplete(Value maxMessagesToComplete) {
    	this.maxMessagesToComplete = maxMessagesToComplete;
    }

    public String getEnclosingElementPropertyName() {
        return enclosingElementPropertyName;
    }

    public void setEnclosingElementPropertyName(String enclosingElementPropertyName) {
        this.enclosingElementPropertyName = enclosingElementPropertyName;
    }

    @Override public void reportStatistic(MessageContext messageContext, String parentName, boolean isCreateLog) {
        RuntimeStatisticCollector
                .reportStatisticForAggregateMediator(messageContext, getMediatorName(), ComponentType.MEDIATOR,
                                                     parentName, isCreateLog, isAggregateComplete);
    }
}<|MERGE_RESOLUTION|>--- conflicted
+++ resolved
@@ -31,12 +31,9 @@
 import org.apache.synapse.SynapseConstants;
 import org.apache.synapse.SynapseException;
 import org.apache.synapse.SynapseLog;
-<<<<<<< HEAD
 import org.apache.synapse.messageflowtracer.processors.MessageFlowTracingDataCollector;
-=======
 import org.apache.synapse.aspects.ComponentType;
 import org.apache.synapse.aspects.flow.statistics.collectors.RuntimeStatisticCollector;
->>>>>>> 66f584ec
 import org.apache.synapse.aspects.statistics.StatisticsLog;
 import org.apache.synapse.aspects.statistics.StatisticsRecord;
 import org.apache.synapse.continuation.ContinuationStackManager;
@@ -328,11 +325,7 @@
                     synLog.traceOrDebug("Aggregation completed - invoking onComplete");
                     boolean onCompleteSeqResult = completeAggregate(aggregate);
                     synLog.traceOrDebug("End : Aggregate mediator");
-<<<<<<< HEAD
-
-=======
                     isAggregateComplete = onCompleteSeqResult;
->>>>>>> 66f584ec
                     return onCompleteSeqResult;
                 } else {
                     aggregate.releaseLock();
