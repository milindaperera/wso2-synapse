/*
 *  Licensed to the Apache Software Foundation (ASF) under one
 *  or more contributor license agreements.  See the NOTICE file
 *  distributed with this work for additional information
 *  regarding copyright ownership.  The ASF licenses this file
 *  to you under the Apache License, Version 2.0 (the
 *  "License"); you may not use this file except in compliance
 *  with the License.  You may obtain a copy of the License at
 *
 *   http://www.apache.org/licenses/LICENSE-2.0
 *
 *  Unless required by applicable law or agreed to in writing,
 *  software distributed under the License is distributed on an
 *   * "AS IS" BASIS, WITHOUT WARRANTIES OR CONDITIONS OF ANY
 *  KIND, either express or implied.  See the License for the
 *  specific language governing permissions and limitations
 *  under the License.
 */

package org.apache.synapse;


/**
 * All Synapse mediators must implement this Mediator interface. As a message passes
 * through the Synapse system, each mediator's mediate() method is invoked in the
 * sequence/order defined in the SynapseConfiguration.</p>
 *
 * <p>It is recommended to extend the abstract class
 * {@link org.apache.synapse.mediators.AbstractMediator} or the
 * {@link org.apache.synapse.mediators.AbstractListMediator} as appropriate instead of
 * directly implementing this interface
 *
 * @see org.apache.synapse.mediators.AbstractMediator
 */
public interface Mediator extends SynapseArtifact {

    /**
     * Invokes the mediator passing the current message for mediation. Each
     * mediator performs its mediation action, and returns true if mediation
     * should continue, or false if further mediation should be aborted.
     *
     * @param synCtx the current message for mediation
     * @return true if further mediation should continue
     */
    public boolean mediate(MessageContext synCtx);

    /**
     * This is used for debugging purposes and exposes the type of the current
     * mediator for logging and debugging purposes
     * @return a String representation of the mediator type
     */
    public String getType();

    /**
     * This is used to check whether the tracing should be enabled on the current mediator or not
     * @return value that indicate whether tracing is on, off or unset
     */
    public int getTraceState();

    /**
     * This is used to set the value of tracing enable variable
     * @param traceState Set whether the tracing is enabled or not
     */
    public void setTraceState(int traceState);

    public boolean isContentAware();

    /**
     * Get the position of the mediator in sequence flow.
     * @return position of the mediator in sequence
     */
    public int getMediatorPosition();

    /**
     * Set the position of the mediator in the sequence
     * @param position position
     */
    public void setMediatorPosition(int position);

    /**
     * Set the short description of the mediator
     *
     * @param shortDescription to be set to the artifact
     */
    public void setShortDescription(String shortDescription);

    /**
     * Retrieves the short description of the mediator
     *
     * @return short description of the artifact
     */
    public String getShortDescription();

    /**
<<<<<<< HEAD
     * Returns name of the mediator class. This was introduced due to that getType is not uniquely implemented for
     * all mediators to get the name.
     * @return a String of the mediator class name
     */
    public String getMediatorName();

    /**
     * Set Trace flow information from mediators
     *
     * @param msgCtx     MessageContext of the mediator
     * @param mediatorId Mediator/component id
     * @param mediator   Mediator instance
     * @param isStart    Is start of mediation
     * @return Generated unique ID
     */
    public String setTraceFlow(MessageContext msgCtx, String mediatorId, Mediator mediator, boolean isStart);
=======
     * Report Statistics for the Mediator
     */
    public void reportStatistic(MessageContext synCtx, String parentName, boolean isCreateLog);

    /**
     * Returns name of the mediator
     *
     * @return mediator name
     */
    public String getMediatorName();
>>>>>>> 66f584ec
}<|MERGE_RESOLUTION|>--- conflicted
+++ resolved
@@ -92,7 +92,6 @@
     public String getShortDescription();
 
     /**
-<<<<<<< HEAD
      * Returns name of the mediator class. This was introduced due to that getType is not uniquely implemented for
      * all mediators to get the name.
      * @return a String of the mediator class name
@@ -109,16 +108,9 @@
      * @return Generated unique ID
      */
     public String setTraceFlow(MessageContext msgCtx, String mediatorId, Mediator mediator, boolean isStart);
-=======
+
+    /**
      * Report Statistics for the Mediator
      */
     public void reportStatistic(MessageContext synCtx, String parentName, boolean isCreateLog);
-
-    /**
-     * Returns name of the mediator
-     *
-     * @return mediator name
-     */
-    public String getMediatorName();
->>>>>>> 66f584ec
 }