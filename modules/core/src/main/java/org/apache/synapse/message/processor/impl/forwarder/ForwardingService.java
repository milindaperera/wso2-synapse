/**
 *  Copyright (c) 2005-2010, WSO2 Inc. (http://www.wso2.org) All Rights Reserved.
 *
 *  WSO2 Inc. licenses this file to you under the Apache License,
 *  Version 2.0 (the "License"); you may not use this file except
 *  in compliance with the License.
 *  You may obtain a copy of the License at
 *
 *    http://www.apache.org/licenses/LICENSE-2.0
 *
 * Unless required by applicable law or agreed to in writing,
 * software distributed under the License is distributed on an
 * "AS IS" BASIS, WITHOUT WARRANTIES OR CONDITIONS OF ANY
 * KIND, either express or implied.  See the License for the
 * specific language governing permissions and limitations
 * under the License.
 */

package org.apache.synapse.message.processor.impl.forwarder;

import org.apache.axiom.om.OMElement;
import org.apache.axiom.soap.SOAPEnvelope;
import org.apache.axis2.description.Parameter;
import org.apache.axis2.engine.AxisConfiguration;
import org.apache.commons.logging.Log;
import org.apache.commons.logging.LogFactory;
import org.apache.synapse.Mediator;
import org.apache.synapse.MessageContext;
import org.apache.synapse.SynapseConstants;
import org.apache.synapse.SynapseException;
import org.apache.synapse.commons.json.JsonUtil;
import org.apache.synapse.core.axis2.Axis2MessageContext;
import org.apache.synapse.endpoints.Endpoint;
import org.apache.synapse.message.MessageConsumer;
import org.apache.synapse.message.processor.MessageProcessor;
import org.apache.synapse.message.processor.MessageProcessorConstants;
import org.apache.synapse.message.processor.Service;
import org.apache.synapse.message.senders.blocking.BlockingMsgSender;
import org.apache.synapse.util.MessageHelper;
import org.quartz.InterruptableJob;
import org.quartz.JobDataMap;
import org.quartz.JobExecutionContext;
import org.quartz.JobExecutionException;
import org.quartz.UnableToInterruptJobException;

import java.util.Map;
import java.util.Set;

public class ForwardingService implements InterruptableJob, Service {
    private static final Log log = LogFactory.getLog(ForwardingService.class);

    /** The consumer that is associated with the particular message store */
    private MessageConsumer messageConsumer;

    /** Owner of the this job */
    private MessageProcessor messageProcessor;

    /** This is the client which sends messages to the end point */
    private BlockingMsgSender sender;

    /** Interval between two retries to the client. This only come to affect only if the client is un-reachable */
    private int retryInterval = 1000;

    /** Sequence to invoke in a failure */
    private String faultSeq = null;

    /** Sequence to reply on success */
    private String replySeq = null;

    private String targetEndpoint = null;

    /**
     * This is specially used for REST scenarios where http status codes can take semantics in a RESTful architecture.
     */
    private String[] nonRetryStatusCodes = null;

    /**
     * These two maintain the state of service. For each iteration these should be reset
     */
    private boolean isSuccessful = false;
    private volatile boolean isTerminated = false;

    /** Number of retries before shutting-down the processor. -1 default value indicates that
     * retry should happen forever */
    private int maxDeliverAttempts = -1;
    private int attemptCount = 0;

    private boolean isThrottling = true;

    /**
     * Throttling-interval is the forwarding interval when cron scheduling is enabled.
     */
    private long throttlingInterval = -1;

    /** Configuration to continue the message processor even without stopping
     * the message processor after maximum number of delivery */
    private boolean isMaxDeliveryAttemptDropEnabled = false;

    public void execute(JobExecutionContext jobExecutionContext) throws JobExecutionException {

        init(jobExecutionContext);

        do {
            resetService();

            try {
                if (!this.messageProcessor.isDeactivated()) {
                    MessageContext messageContext = fetch(messageConsumer);

                    if (messageContext != null) {

                        String serverName = (String)
                                messageContext.getProperty(SynapseConstants.Axis2Param.SYNAPSE_SERVER_NAME);

                        if (serverName != null && messageContext instanceof Axis2MessageContext) {

                            AxisConfiguration configuration = ((Axis2MessageContext)messageContext).
                                    getAxis2MessageContext().
                                    getConfigurationContext().getAxisConfiguration();

                            String myServerName = getAxis2ParameterValue(configuration,
                                    SynapseConstants.Axis2Param.SYNAPSE_SERVER_NAME);

                            if (!serverName.equals(myServerName)) {
                                return;
                            }
                        }

                        Set proSet = messageContext.getPropertyKeySet();

                        if (proSet != null) {
                            if (proSet.contains(ForwardingProcessorConstants.BLOCKING_SENDER_ERROR)) {
                                proSet.remove(ForwardingProcessorConstants.BLOCKING_SENDER_ERROR);
                            }
                        }

                        dispatch(messageContext);

                    } else {
                        // either the connection is broken or there are no new massages.
                        if (log.isDebugEnabled()) {
                            log.debug("No messages were received for message processor ["+ messageProcessor.getName() + "]");
                        }

                        // this means we have consumed all the messages
                        if (isRunningUnderCronExpression()) {
                            break;
                        }
                    }
                } else {

                    // we need this because when start the server while the processors in deactivated mode
                    // the deactivation may not come in to play because the service may not be running.
                    isTerminated = true;

                    if (log.isDebugEnabled()) {
                        log.debug("Exiting service since the message processor is deactivated");
                    }
                }
            } catch (Throwable e) {
                // All the possible recoverable exceptions are handles case by case and yet if it comes this
                // we have to shutdown the processor
                log.fatal("Deactivating the message processor [" + this.messageProcessor.getName() + "]", e);

                this.messageProcessor.deactivate();
            }

            if (log.isDebugEnabled()) {
                log.debug("Exiting the iteration of message processor [" + this.messageProcessor.getName() + "]");
            }

            // This code wrote handle scenarios in which cron expressions are used
            // for scheduling task
            if (isRunningUnderCronExpression()) {
                try {
                    Thread.sleep(throttlingInterval);
                } catch (InterruptedException e) {
                    // no need to worry. it does have any serious consequences
                }
            }

        } while (isThrottling && !isTerminated);

        if (log.isDebugEnabled()) {
            log.debug("Exiting service thread of message processor [" + this.messageProcessor.getName() + "]");
        }
    }

    /**
     * Helper method to get a value of a parameters in the AxisConfiguration
     *
     * @param axisConfiguration AxisConfiguration instance
     * @param paramKey The name / key of the parameter
     * @return The value of the parameter
     */
    private static String getAxis2ParameterValue(AxisConfiguration axisConfiguration,
                                                 String paramKey) {

        Parameter parameter = axisConfiguration.getParameter(paramKey);
        if (parameter == null) {
            return null;
        }
        Object value = parameter.getValue();
        if (value != null && value instanceof String) {
            return (String) parameter.getValue();
        } else {
            return null;
        }
    }

    /**
     * Though it says init() it does not instantiate objects every time the service is running. This simply
     * initialize the local variables with pre-instantiated objects.
     * @param jobExecutionContext is the Quartz context
     * @return true if it is successfully executed.
     */
    public boolean init(JobExecutionContext jobExecutionContext) {

        JobDataMap jdm = jobExecutionContext.getMergedJobDataMap();
        Map<String, Object> parameters = (Map<String, Object>) jdm.get(MessageProcessorConstants.PARAMETERS);
        sender =
                (BlockingMsgSender) jdm.get(ScheduledMessageForwardingProcessor.BLOCKING_SENDER);

        String mdaParam = (String) parameters.get(MessageProcessorConstants.MAX_DELIVER_ATTEMPTS);
        if (mdaParam != null) {
            try {
                maxDeliverAttempts = Integer.parseInt(mdaParam);
            } catch (NumberFormatException nfe) {
                parameters.remove(MessageProcessorConstants.MAX_DELIVER_ATTEMPTS);
                log.error("Invalid value for max delivery attempts switching back to default value", nfe);
            }
        }

        if (jdm.get(ForwardingProcessorConstants.TARGET_ENDPOINT) != null) {
            targetEndpoint = (String) jdm.get(ForwardingProcessorConstants.TARGET_ENDPOINT);
        }

        String ri = (String) parameters.get(MessageProcessorConstants.RETRY_INTERVAL);
        if (ri != null) {
            try {
                retryInterval = Integer.parseInt(ri);
            } catch (NumberFormatException nfe) {
                parameters.remove(MessageProcessorConstants.RETRY_INTERVAL);
                log.error("Invalid value for retry interval switching back to default value", nfe);
            }
        }

        messageProcessor = (MessageProcessor)jdm.get(MessageProcessorConstants.PROCESSOR_INSTANCE);
        messageConsumer = messageProcessor.getMessageConsumer();

        if (parameters.get(ForwardingProcessorConstants.FAULT_SEQUENCE) != null) {
            faultSeq = (String) parameters.get(ForwardingProcessorConstants.FAULT_SEQUENCE);
        }

        if (parameters.get(ForwardingProcessorConstants.REPLY_SEQUENCE) != null) {
            replySeq = (String) parameters.get(ForwardingProcessorConstants.REPLY_SEQUENCE);
        }

        if (jdm.get(ForwardingProcessorConstants.NON_RETRY_STATUS_CODES) != null) {
            nonRetryStatusCodes = (String []) jdm.get(ForwardingProcessorConstants.NON_RETRY_STATUS_CODES);
        }

        if (jdm.get(ForwardingProcessorConstants.THROTTLE) != null) {
            isThrottling = (Boolean) jdm.get(ForwardingProcessorConstants.THROTTLE);
        }

        if (isThrottling) {
            if (jdm.get(ForwardingProcessorConstants.THROTTLE_INTERVAL) != null) {
                throttlingInterval = (Long)jdm.get(ForwardingProcessorConstants.THROTTLE_INTERVAL);
            }
        }

        //Configure property for the drop message after maximum delivery
        if (parameters.get(ForwardingProcessorConstants.MAX_DELIVERY_DROP) != null) {
            if ((parameters.get(ForwardingProcessorConstants.MAX_DELIVERY_DROP)).toString().equals("Enabled")) {
                if (this.maxDeliverAttempts > 0) {
                    isMaxDeliveryAttemptDropEnabled = true;
                }
            }
        }

        return true;
    }
<<<<<<< HEAD
    
    private Set<Integer> getNonRetryStatusCodes() {
        Set<Integer>nonRetryCodes = new HashSet<Integer>();
        if (nonRetryStatusCodes != null) {
            for (String code : nonRetryStatusCodes) {
                try {
                    int codeI = Integer.parseInt(code);
                    nonRetryCodes.add(codeI);
                } catch (NumberFormatException e) {
                } // ignore the invalid status code
            }
        }
         return nonRetryCodes;
    }
    
=======

>>>>>>> 2c83b184
    public MessageContext fetch(MessageConsumer msgConsumer) {
        return messageConsumer.receive();
    }

    public boolean dispatch(MessageContext messageContext) {

        if (log.isDebugEnabled()) {
            log.debug("Sending the message to client with message processor [" + messageProcessor.getName() + "]");
        }

        // The below code is just for keeping the backward compatibility with the old code.
        if (targetEndpoint == null) {
            targetEndpoint = (String) messageContext.getProperty(ForwardingProcessorConstants.TARGET_ENDPOINT);
        }

        MessageContext outCtx = null;
        SOAPEnvelope originalEnvelop = messageContext.getEnvelope();

        if (targetEndpoint != null) {
            Endpoint ep = messageContext.getEndpoint(targetEndpoint);


            try {

                // Send message to the client
                while (!isSuccessful && !isTerminated) {
                    try {
                        // For each retry we need to have a fresh copy of the actual message. otherwise retry may not
                        // work as expected.
                        OMElement firstChild = null; //
                        org.apache.axis2.context.MessageContext origAxis2Ctx = ((Axis2MessageContext) messageContext).getAxis2MessageContext();
                        if (JsonUtil.hasAJsonPayload(origAxis2Ctx)) {
                            firstChild = origAxis2Ctx.getEnvelope().getBody().getFirstElement();
                        } // Had to do this because MessageHelper#cloneSOAPEnvelope does not clone OMSourcedElemImpl correctly.
                        messageContext.setEnvelope(MessageHelper.cloneSOAPEnvelope(originalEnvelop));
                        if (JsonUtil.hasAJsonPayload(firstChild)) { //
                            OMElement clonedFirstElement = messageContext.getEnvelope().getBody().getFirstElement();
                            if (clonedFirstElement != null) {
                                clonedFirstElement.detach();
                                messageContext.getEnvelope().getBody().addChild(firstChild);
                            }
                        }// Had to do this because MessageHelper#cloneSOAPEnvelope does not clone OMSourcedElemImpl correctly.
                        outCtx = sender.send(ep, messageContext);
                        isSuccessful = true;

                    } catch (Exception e) {

                        // this means send has failed due to some reason so we have to retry it
                        if (e instanceof SynapseException) {
                            isSuccessful = isNonRetryErrorCode(e.getCause().getMessage());
                        }
                        if (!isSuccessful) {
                            log.error("BlockingMessageSender of message processor ["+ this.messageProcessor.getName()
                                    + "] failed to send message to the endpoint");
                        }
                    }

                    if (isSuccessful) {
                        if (outCtx != null) {
                            if ("true".equals(outCtx.
                                    getProperty(ForwardingProcessorConstants.BLOCKING_SENDER_ERROR))) {

                                // this means send has failed due to some reason so we have to retry it
                                isSuccessful = isNonRetryErrorCode(
                                        (String) outCtx.getProperty(SynapseConstants.ERROR_MESSAGE));

                                if (isSuccessful) {
                                    sendThroughReplySeq(outCtx);
                                } else {
                                    // This means some error has occurred so must try to send down the fault sequence.
                                    log.error("BlockingMessageSender of message processor ["+ this.messageProcessor.getName()
                                            + "] failed to send message to the endpoint");
                                    sendThroughFaultSeq(outCtx);
                                }
                            }
                            else {
                                // Send the message down the reply sequence if there is one
                                sendThroughReplySeq(outCtx);
                                messageConsumer.ack();
                                attemptCount = 0;
                                isSuccessful = true;

                                if (log.isDebugEnabled()) {
                                    log.debug("Successfully sent the message to endpoint [" + ep.getName() +"]"
                                                      + " with message processor [" + messageProcessor.getName() + "]");
                                }
                            }
                        }
                        else {
                            // This Means we have invoked an out only operation
                            // remove the message and reset the count
                            messageConsumer.ack();
                            attemptCount = 0;
                            isSuccessful = true;

                            if (log.isDebugEnabled()) {
                                log.debug("Successfully sent the message to endpoint [" + ep.getName() +"]"
                                                      + " with message processor [" + messageProcessor.getName() + "]");
                            }
                        }
                    }

                    if (!isSuccessful) {
                        // Then we have to retry sending the message to the client.
                        prepareToRetry();
                    }
                    else {
                        if (messageProcessor.isPaused()) {
                            this.messageProcessor.resumeService();
                            log.info("Resuming the service of message processor [" + messageProcessor.getName() + "]");
                        }
                    }
                }
            } catch (Exception e) {
                log.error("Message processor [" + messageProcessor.getName() + "] failed to send the message to" +
                        " client", e);
            }
        }
        else {
            //No Target Endpoint defined for the Message
            //So we do not have a place to deliver.
            //Here we log a warning and remove the message
            //todo: we can improve this by implementing a target inferring mechanism

            log.warn("Property " + ForwardingProcessorConstants.TARGET_ENDPOINT +
                    " not found in the message context , Hence removing the message ");

            messageConsumer.ack();
        }

        return true;
    }

    public void sendThroughFaultSeq(MessageContext msgCtx) {
        if (faultSeq == null) {
            log.warn("Failed to send the message through the fault sequence, Sequence name " + faultSeq + " does not Exist.");
            return;
        }
        Mediator mediator = msgCtx.getSequence(faultSeq);

        if (mediator == null) {
            log.warn("Failed to send the message through the fault sequence, Sequence object" + faultSeq + " does not Exist.");
            return;
        }

        mediator.mediate(msgCtx);
    }

    public void sendThroughReplySeq(MessageContext outCtx) {
        if (replySeq == null) {
            this.messageProcessor.deactivate();
            log.error("Can't Send the Out Message , Sequence name " + replySeq + " does not Exist. Deactivated the" +
                    " message processor");
            return;
        }
        Mediator mediator = outCtx.getSequence(replySeq);

        if (mediator == null) {
            this.messageProcessor.deactivate();
            log.error("Can't Send the Out Message , Sequence object " + replySeq + " does not Exist. Deactivated the" +
                    " message processor");
            return;
        }

        mediator.mediate(outCtx);
    }

    public boolean terminate() {
        try {
            isTerminated = true;
            Thread.currentThread().interrupt();

            if (log.isDebugEnabled()) {
                log.debug("Successfully terminated job of message processor [" + messageProcessor.getName() + "]");
            }
            return true;
        } catch (Exception e) {
            log.error("Failed to terminate the job of message processor [" + messageProcessor.getName() + "]");
            return false;
        }
    }

    private void checkAndDeactivateProcessor(int attemptCount, int maxAttempts) {
        if (maxAttempts > 0) {
            this.attemptCount++;

            if (attemptCount >= maxAttempts) {
                terminate();
                this.messageProcessor.deactivate();

                if (this.isMaxDeliveryAttemptDropEnabled) {
                    dropMessageAndContinueMessageProcessor();
                    if (log.isDebugEnabled()) {
                        log.debug("Message processor [" + messageProcessor.getName() +
                                "] Dropped the failed message and continue due to reach of max attempts");
                    }
                } else {
                    terminate();
                    this.messageProcessor.deactivate();

                    if (log.isDebugEnabled()) {
                        log.debug("Message processor [" + messageProcessor.getName() +
                                "] stopped due to reach of max attempts");
                    }
                }
            }
        }
    }

    public void interrupt() throws UnableToInterruptJobException {

        if (log.isDebugEnabled()) {
            log.debug("Successfully interrupted job of message processor [" + messageProcessor.getName() + "]");
        }

        terminate();
    }

    private void prepareToRetry() {
        if (!isTerminated) {
            // First stop the processor since no point in re-triggering jobs if the we can't send
            // it to the client
            if (!messageProcessor.isPaused()) {
                this.messageProcessor.pauseService();

                log.info("Pausing the service of message processor [" + messageProcessor.getName() + "]");
            }

            checkAndDeactivateProcessor(attemptCount, maxDeliverAttempts);

            if (log.isDebugEnabled()) {
                log.debug("Failed to send to client retrying after " + retryInterval +
                        "s with attempt count - " + attemptCount);
            }

            try {
                // wait for some time before retrying
                Thread.sleep(retryInterval);
            } catch (InterruptedException ignore) {
                // No harm even it gets interrupted. So nothing to handle.
            }
        }
    }

    private void resetService() {
        isSuccessful = false;
        attemptCount = 0;
    }

    private boolean isNonRetryErrorCode(String errorMsg) {
        boolean isSuccess = false;
        if (nonRetryStatusCodes != null) {
            for (String code : nonRetryStatusCodes) {
                if (errorMsg != null && errorMsg.contains(code)) {
                    isSuccess = true;
                    break;
                }
            }
        }

        return isSuccess;
    }

    private boolean isRunningUnderCronExpression() {
        return this.isThrottling && (throttlingInterval > -1);
    }

    /**
     * This method is enable to the
     */
    private void dropMessageAndContinueMessageProcessor() {
        messageConsumer.ack();
        attemptCount = 0;
        isSuccessful = true;
        if (this.messageProcessor.isPaused()) {
            this.messageProcessor.resumeService();
        }
        log.info("Removed failed message and continue the message processor [" + this.messageProcessor.getName() + "]");
    }
}<|MERGE_RESOLUTION|>--- conflicted
+++ resolved
@@ -281,7 +281,6 @@
 
         return true;
     }
-<<<<<<< HEAD
     
     private Set<Integer> getNonRetryStatusCodes() {
         Set<Integer>nonRetryCodes = new HashSet<Integer>();
@@ -297,9 +296,6 @@
          return nonRetryCodes;
     }
     
-=======
-
->>>>>>> 2c83b184
     public MessageContext fetch(MessageConsumer msgConsumer) {
         return messageConsumer.receive();
     }
