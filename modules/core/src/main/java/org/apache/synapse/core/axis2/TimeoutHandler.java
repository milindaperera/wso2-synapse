--- conflicted
+++ resolved
@@ -86,13 +86,11 @@
             alreadyExecuting = true;
             try {
                 processCallbacks();
-<<<<<<< HEAD
-            } catch (Exception ignore) {
-=======
             } catch (Exception ex) {
                 log.warn("Exception occurred while processing callbacks", ex);
->>>>>>> ebd448a1
-            } finally {
+            } catch (Error ex) {
+                log.warn("Error occurred while processing callbacks", ex);
+            }finally {
                 alreadyExecuting = false;
             }
         }
@@ -173,8 +171,8 @@
                                  }
                                 try {
                                     msgContext.setEnvelope(soapEnvelope);
-                                } catch (Exception ex) {
-                                    log.error("Error resetting SOAP Envelope",ex);
+                                } catch (Throwable ex) {
+                                    log.error("Exception or Error occurred resetting SOAP Envelope",ex);
                                     continue;
                                 }
  
@@ -184,8 +182,8 @@
                                     if (faultHandler != null) {
                                         try {
                                             faultHandler.handleFault(msgContext);
-                                        } catch (Exception ex) {
-                                            log.warn("Exception occurred while executing the fault handler", ex);
+                                        } catch (Throwable ex) {
+                                            log.warn("Exception or Error occurred while executing the fault handler", ex);
                                             continue;
                                         }
                                     }
