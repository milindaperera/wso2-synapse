/*
*  Copyright (c) 2005-2010, WSO2 Inc. (http://www.wso2.org) All Rights Reserved.
*
*  WSO2 Inc. licenses this file to you under the Apache License,
*  Version 2.0 (the "License"); you may not use this file except
*  in compliance with the License.
*  You may obtain a copy of the License at
*
*    http://www.apache.org/licenses/LICENSE-2.0
*
* Unless required by applicable law or agreed to in writing,
* software distributed under the License is distributed on an
* "AS IS" BASIS, WITHOUT WARRANTIES OR CONDITIONS OF ANY
* KIND, either express or implied.  See the License for the
* specific language governing permissions and limitations
* under the License.
*/
package org.apache.synapse.message.senders.blocking;

import org.apache.axis2.AxisFault;
import org.apache.axis2.Constants;
import org.apache.axis2.addressing.EndpointReference;
import org.apache.axis2.client.OperationClient;
import org.apache.axis2.client.Options;
import org.apache.axis2.context.ConfigurationContext;
import org.apache.axis2.context.ConfigurationContextFactory;
import org.apache.axis2.context.ServiceContext;
import org.apache.axis2.context.ServiceGroupContext;
import org.apache.axis2.description.AxisOperation;
import org.apache.axis2.description.AxisService;
import org.apache.axis2.description.AxisServiceGroup;
import org.apache.axis2.description.WSDL2Constants;
import org.apache.axis2.wsdl.WSDLConstants;
import org.apache.commons.logging.Log;
import org.apache.commons.logging.LogFactory;
import org.apache.synapse.MessageContext;
import org.apache.synapse.SynapseConstants;
import org.apache.synapse.SynapseException;
import org.apache.synapse.commons.json.JsonUtil;
import org.apache.synapse.core.axis2.AnonymousServiceFactory;
import org.apache.synapse.core.axis2.Axis2MessageContext;
import org.apache.synapse.endpoints.AbstractEndpoint;
import org.apache.synapse.endpoints.Endpoint;
import org.apache.synapse.endpoints.EndpointDefinition;
import org.apache.synapse.transport.nhttp.NhttpConstants;
import org.apache.synapse.util.MessageHelper;

import javax.xml.namespace.QName;

public class BlockingMsgSender {
    public final static String DEFAULT_CLIENT_REPO = "./repository/deployment/client";
    public final static String DEFAULT_AXIS2_XML = "./repository/conf/axis2/axis2_blocking_client.xml";

    private static Log log = LogFactory.getLog(BlockingMsgSender.class);
    private String clientRepository = null;
    private String axis2xml = null;
    private ConfigurationContext configurationContext = null;
    boolean initClientOptions = true;

    private final static String LOCAL_ANON_SERVICE = "__LOCAL_ANON_SERVICE__";

    public void init() {
        try {
            if (configurationContext == null) {
                configurationContext
                        = ConfigurationContextFactory.createConfigurationContextFromFileSystem(
                        clientRepository != null ? clientRepository : DEFAULT_CLIENT_REPO,
                        axis2xml != null ? axis2xml : DEFAULT_AXIS2_XML);
            }
        } catch (AxisFault e) {
            handleException("Error initializing BlockingMessageSender", e);
        }
    }

    public MessageContext send(Endpoint endpoint, MessageContext synapseInMsgCtx)
            throws Exception {

        if (log.isDebugEnabled()) {
            log.debug("Start Sending the Message ");
        }

        AbstractEndpoint abstractEndpoint = (AbstractEndpoint) endpoint;
        if (!abstractEndpoint.isLeafEndpoint()) {
            handleException("Endpoint Type not supported");
        }
        abstractEndpoint.executeEpTypeSpecificFunctions(synapseInMsgCtx);
        EndpointDefinition endpointDefinition = abstractEndpoint.getDefinition();

        org.apache.axis2.context.MessageContext axisInMsgCtx =
                ((Axis2MessageContext) synapseInMsgCtx).getAxis2MessageContext();
        org.apache.axis2.context.MessageContext axisOutMsgCtx =
                new org.apache.axis2.context.MessageContext();

        String endpointReferenceValue = null;
        if (endpointDefinition.getAddress() != null) {
            endpointReferenceValue = endpointDefinition.getAddress();
        } else if (axisInMsgCtx.getTo() != null) {
            endpointReferenceValue = axisInMsgCtx.getTo().getAddress();
        } else {
            handleException("Service url, Endpoint or 'To' header is required");
        }
        axisOutMsgCtx.setTo(new EndpointReference(endpointReferenceValue));

        AxisService anonymousService;
        if (endpointReferenceValue != null &&
            endpointReferenceValue.startsWith(Constants.TRANSPORT_LOCAL)) {
            configurationContext = axisInMsgCtx.getConfigurationContext();
            anonymousService =
                    AnonymousServiceFactory.getAnonymousService(
                            configurationContext.getAxisConfiguration(),
                            LOCAL_ANON_SERVICE);
        } else {
            anonymousService =
                    AnonymousServiceFactory.getAnonymousService(
                            null,
                            configurationContext.getAxisConfiguration(),
                            endpointDefinition.isAddressingOn() | endpointDefinition.isReliableMessagingOn(),
                            endpointDefinition.isReliableMessagingOn(),
                            endpointDefinition.isSecurityOn(),
                            false);
        }

        axisOutMsgCtx.setConfigurationContext(configurationContext);
        axisOutMsgCtx.setEnvelope(axisInMsgCtx.getEnvelope());
<<<<<<< HEAD
        axisOutMsgCtx.setProperty(HTTPConstants.NON_ERROR_HTTP_STATUS_CODES,
                axisInMsgCtx.getProperty(HTTPConstants.NON_ERROR_HTTP_STATUS_CODES));
        axisOutMsgCtx.setProperty(HTTPConstants.ERROR_HTTP_STATUS_CODES,
                axisInMsgCtx.getProperty(HTTPConstants.ERROR_HTTP_STATUS_CODES));       
		// Fill MessageContext
=======

        // Fill MessageContext
>>>>>>> 2c83b184
        BlockingMsgSenderUtils.fillMessageContext(endpointDefinition, axisOutMsgCtx, synapseInMsgCtx);
        if (JsonUtil.hasAJsonPayload(axisInMsgCtx)) {
            JsonUtil.cloneJsonPayload(axisInMsgCtx, axisOutMsgCtx);
        }

        Options clientOptions;
        if (initClientOptions) {
            clientOptions = new Options();
        } else {
            clientOptions = axisInMsgCtx.getOptions();
        }
        // Fill Client options
        BlockingMsgSenderUtils.fillClientOptions(endpointDefinition, clientOptions, synapseInMsgCtx);

        anonymousService.getParent().addParameter(SynapseConstants.HIDDEN_SERVICE_PARAM, "true");
        ServiceGroupContext serviceGroupContext =
                new ServiceGroupContext(configurationContext,
                                        (AxisServiceGroup) anonymousService.getParent());
        ServiceContext serviceCtx = serviceGroupContext.getServiceContext(anonymousService);
        axisOutMsgCtx.setServiceContext(serviceCtx);

        // Invoke
        boolean isOutOnly = isOutOnly(synapseInMsgCtx, axisOutMsgCtx);
        try {
            if (isOutOnly) {
                sendRobust(axisOutMsgCtx, clientOptions, anonymousService, serviceCtx);
            } else {
                org.apache.axis2.context.MessageContext result =
<<<<<<< HEAD
                        sendReceive(axisOutMsgCtx, clientOptions, anonymousService, serviceCtx);               
=======
                        sendReceive(axisOutMsgCtx, clientOptions, anonymousService, serviceCtx);
>>>>>>> 2c83b184
                synapseInMsgCtx.setEnvelope(result.getEnvelope());
                if (JsonUtil.hasAJsonPayload(result)) {
                	JsonUtil.cloneJsonPayload(result, ((Axis2MessageContext) synapseInMsgCtx).getAxis2MessageContext());
                }                
                synapseInMsgCtx.setProperty(NhttpConstants.HTTP_SC,
                                            result.getProperty(SynapseConstants.HTTP_SENDER_STATUSCODE));
                synapseInMsgCtx.setProperty(SynapseConstants.BLOCKING_SENDER_ERROR, "false");
                return synapseInMsgCtx;
            }
        } catch (Exception ex) {
            if (!isOutOnly) {
                //axisOutMsgCtx.getTransportOut().getSender().cleanup(axisOutMsgCtx);
                synapseInMsgCtx.setProperty(SynapseConstants.BLOCKING_SENDER_ERROR, "true");
                if (ex instanceof AxisFault) {
                    AxisFault fault = (AxisFault) ex;
                    synapseInMsgCtx.setProperty(SynapseConstants.ERROR_CODE,
                                                fault.getFaultCode() != null ?
                                                fault.getFaultCode().getLocalPart() : "");
                    synapseInMsgCtx.setProperty(SynapseConstants.ERROR_MESSAGE, fault.getMessage());
                    synapseInMsgCtx.setProperty(SynapseConstants.ERROR_DETAIL,
                                                fault.getDetail() != null ?
                                                fault.getDetail().getText() : "");
                    synapseInMsgCtx.setProperty(SynapseConstants.ERROR_EXCEPTION, ex);
                    org.apache.axis2.context.MessageContext faultMC = fault.getFaultMessageContext();
                    if (faultMC != null) {
                        synapseInMsgCtx.setProperty(NhttpConstants.HTTP_SC,
                                                    faultMC.getProperty(
                                                            SynapseConstants.HTTP_SENDER_STATUSCODE));
                        synapseInMsgCtx.setEnvelope(faultMC.getEnvelope());
                    }
                }
                return synapseInMsgCtx;
            }
            handleException("Error sending Message to url : " +
                            ((AbstractEndpoint) endpoint).getDefinition().getAddress(), ex);
        }
        return null;
    }

    private void sendRobust(org.apache.axis2.context.MessageContext axisOutMsgCtx,
                            Options clientOptions, AxisService anonymousService,
                            ServiceContext serviceCtx) throws AxisFault {

        AxisOperation axisAnonymousOperation =
                anonymousService.getOperation(new QName(AnonymousServiceFactory.OUT_ONLY_OPERATION));
        OperationClient operationClient =
                axisAnonymousOperation.createClient(serviceCtx, clientOptions);
        operationClient.addMessageContext(axisOutMsgCtx);
        axisOutMsgCtx.setAxisMessage(
                axisAnonymousOperation.getMessage(WSDLConstants.MESSAGE_LABEL_OUT_VALUE));
        operationClient.execute(true);
        axisOutMsgCtx.getTransportOut().getSender().cleanup(axisOutMsgCtx);

    }

    private org.apache.axis2.context.MessageContext sendReceive(
            org.apache.axis2.context.MessageContext axisOutMsgCtx,
            Options clientOptions,
            AxisService anonymousService,
            ServiceContext serviceCtx)
            throws AxisFault {

        AxisOperation axisAnonymousOperation =
                anonymousService.getOperation(new QName(AnonymousServiceFactory.OUT_IN_OPERATION));
        OperationClient operationClient =
                axisAnonymousOperation.createClient(serviceCtx, clientOptions);
        operationClient.addMessageContext(axisOutMsgCtx);
        axisOutMsgCtx.setAxisMessage(
                axisAnonymousOperation.getMessage(WSDLConstants.MESSAGE_LABEL_OUT_VALUE));
        operationClient.execute(true);
        org.apache.axis2.context.MessageContext resultMsgCtx =
                operationClient.getMessageContext(WSDLConstants.MESSAGE_LABEL_IN_VALUE);

        org.apache.axis2.context.MessageContext returnMsgCtx =
                new org.apache.axis2.context.MessageContext();
        if (resultMsgCtx.getEnvelope() != null) {
            returnMsgCtx.setEnvelope(MessageHelper.cloneSOAPEnvelope(resultMsgCtx.getEnvelope()));
            if (JsonUtil.hasAJsonPayload(resultMsgCtx)) {
               JsonUtil.cloneJsonPayload(resultMsgCtx, returnMsgCtx);
            }
        }        
        returnMsgCtx.setProperty(SynapseConstants.HTTP_SENDER_STATUSCODE,
                                 resultMsgCtx.getProperty(SynapseConstants.HTTP_SENDER_STATUSCODE));
        axisOutMsgCtx.getTransportOut().getSender().cleanup(axisOutMsgCtx);

        return returnMsgCtx;
    }

    private boolean isOutOnly(MessageContext messageIn,
                              org.apache.axis2.context.MessageContext axis2Ctx) {
        return "true".equals(messageIn.getProperty(SynapseConstants.OUT_ONLY)) ||
               axis2Ctx.getOperationContext() != null &&
               WSDL2Constants.MEP_URI_IN_ONLY.equals(axis2Ctx.getOperationContext().
                       getAxisOperation().getMessageExchangePattern());
    }

    public void setClientRepository(String clientRepository) {
        this.clientRepository = clientRepository;
    }

    public void setAxis2xml(String axis2xml) {
        this.axis2xml = axis2xml;
    }

    public void setConfigurationContext(ConfigurationContext configurationContext) {
        this.configurationContext = configurationContext;
    }

    public void setInitClientOptions(boolean initClientOptions) {
        this.initClientOptions = initClientOptions;
    }

    private void handleException(String msg, Exception e) {
        log.error(msg, e);
        throw new SynapseException(msg, e);
    }

    private void handleException(String msg) {
        log.error(msg);
        throw new SynapseException(msg);
    }

}<|MERGE_RESOLUTION|>--- conflicted
+++ resolved
@@ -122,16 +122,11 @@
 
         axisOutMsgCtx.setConfigurationContext(configurationContext);
         axisOutMsgCtx.setEnvelope(axisInMsgCtx.getEnvelope());
-<<<<<<< HEAD
         axisOutMsgCtx.setProperty(HTTPConstants.NON_ERROR_HTTP_STATUS_CODES,
                 axisInMsgCtx.getProperty(HTTPConstants.NON_ERROR_HTTP_STATUS_CODES));
         axisOutMsgCtx.setProperty(HTTPConstants.ERROR_HTTP_STATUS_CODES,
                 axisInMsgCtx.getProperty(HTTPConstants.ERROR_HTTP_STATUS_CODES));       
 		// Fill MessageContext
-=======
-
-        // Fill MessageContext
->>>>>>> 2c83b184
         BlockingMsgSenderUtils.fillMessageContext(endpointDefinition, axisOutMsgCtx, synapseInMsgCtx);
         if (JsonUtil.hasAJsonPayload(axisInMsgCtx)) {
             JsonUtil.cloneJsonPayload(axisInMsgCtx, axisOutMsgCtx);
@@ -160,11 +155,7 @@
                 sendRobust(axisOutMsgCtx, clientOptions, anonymousService, serviceCtx);
             } else {
                 org.apache.axis2.context.MessageContext result =
-<<<<<<< HEAD
-                        sendReceive(axisOutMsgCtx, clientOptions, anonymousService, serviceCtx);               
-=======
-                        sendReceive(axisOutMsgCtx, clientOptions, anonymousService, serviceCtx);
->>>>>>> 2c83b184
+                sendReceive(axisOutMsgCtx, clientOptions, anonymousService, serviceCtx);               
                 synapseInMsgCtx.setEnvelope(result.getEnvelope());
                 if (JsonUtil.hasAJsonPayload(result)) {
                 	JsonUtil.cloneJsonPayload(result, ((Axis2MessageContext) synapseInMsgCtx).getAxis2MessageContext());
