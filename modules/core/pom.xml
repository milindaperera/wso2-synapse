--- conflicted
+++ resolved
@@ -133,28 +133,6 @@
 					<instructions>
 						<Bundle-SymbolicName>${project.artifactId}</Bundle-SymbolicName>
 						<Export-Package>
-<<<<<<< HEAD
-                            org.apache.synapse,
-                            org.apache.synapse.aspects.*,
-                            org.apache.synapse.messageflowtracer.*,
-                            org.apache.synapse.deployers.*,
-                            org.apache.synapse.executors.*,
-                            org.apache.synapse.config.*,
-                            org.apache.synapse.core.*,
-                            org.apache.synapse.endpoints.*,
-                            org.apache.synapse.eventing.*,
-                            org.apache.synapse.mediators.*,
-                            org.apache.synapse.message.*,
-                            org.apache.synapse.metrics.*,
-                            org.apache.synapse.registry.*,
-                            org.apache.synapse.rest.*,
-                            org.apache.synapse.inbound.*,
-                            org.apache.synapse.startup.*,
-                            org.apache.synapse.util.*,
-                            org.apache.synapse.libraries.*,
-                            org.apache.synapse.carbonext.*,
-                            org.apache.synapse.continuation.*
-=======
 							org.apache.synapse,
 							org.apache.synapse.aspects.*,
 							org.apache.synapse.deployers.*,
@@ -175,7 +153,6 @@
 							org.apache.synapse.carbonext.*,
                             org.apache.synapse.continuation.*,
                             org.apache.synapse.debug.*
->>>>>>> 1ade9da0
                         </Export-Package>
 						<Import-Package>
 							!javax.xml.namespace,
