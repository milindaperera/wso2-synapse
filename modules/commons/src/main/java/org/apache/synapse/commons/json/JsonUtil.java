package org.apache.synapse.commons.json;

import de.odysseus.staxon.json.JsonXMLConfig;
import de.odysseus.staxon.json.JsonXMLConfigBuilder;
import de.odysseus.staxon.json.JsonXMLInputFactory;
import de.odysseus.staxon.json.JsonXMLOutputFactory;
import org.apache.axiom.om.OMAbstractFactory;
import org.apache.axiom.om.OMAttribute;
import org.apache.axiom.om.OMElement;
import org.apache.axiom.om.OMNamespace;
import org.apache.axiom.om.OMNode;
import org.apache.axiom.om.OMText;
import org.apache.axiom.om.impl.builder.StAXOMBuilder;
import org.apache.axiom.om.impl.llom.OMSourcedElementImpl;
import org.apache.axiom.soap.SOAPBody;
import org.apache.axiom.soap.SOAPEnvelope;
import org.apache.axis2.AxisFault;
import org.apache.axis2.context.MessageContext;
import org.apache.commons.io.IOUtils;
import org.apache.commons.io.output.ByteArrayOutputStream;
import org.apache.commons.logging.Log;
import org.apache.commons.logging.LogFactory;
import org.apache.synapse.commons.util.MiscellaneousUtil;

import javax.xml.namespace.QName;
import javax.xml.stream.XMLEventReader;
import javax.xml.stream.XMLEventWriter;
import javax.xml.stream.XMLInputFactory;
import javax.xml.stream.XMLStreamException;
import javax.xml.stream.XMLStreamReader;
import java.io.BufferedInputStream;
import java.io.ByteArrayInputStream;
import java.io.IOException;
import java.io.InputStream;
import java.io.InputStreamReader;
import java.io.OutputStream;
import java.io.Reader;
import java.util.Iterator;
import java.util.Properties;

public final class JsonUtil {
    private static Log logger = LogFactory.getLog(JsonUtil.class.getName());

    private static final String ORG_APACHE_SYNAPSE_COMMONS_JSON_JSON_INPUT_STREAM = "org.apache.synapse.commons.json.JsonInputStream";
    private static final String ORG_APACHE_SYNAPSE_COMMONS_JSON_IS_JSON_OBJECT = "org.apache.synapse.commons.json.JsonInputStream.IsJsonObject";

    private static final QName JSON_OBJECT = new QName("jsonObject");

    private static final QName JSON_ARRAY = new QName("jsonArray");

    /** If this property is set to <tt>true</tt> the input stream of the JSON payload will be reset
     *  after writing to the output stream within the #writeAsJson method. */
    public static final String PRESERVE_JSON_STREAM = "preserve.json.stream";

    /// JSON/XML INPUT OUTPUT Formatting Configuration
    // TODO: Build thie configuration from a "json.properties" file. Add a debug log to dump() the config to the log.
    // TODO: Add another param to empty xml element to null or empty json string mapping <a/> -> "a":null or "a":""
    // TODO: Build this configuration into a separate class.
    // TODO: Property to remove root element from XML output
    // TODO: Axis2 property/synapse static property add XML Namespace to the root element

    private static boolean preserverNamespacesForJson = false;

    private static final boolean processNCNames;

    private static final boolean jsonOutAutoPrimitive;

    private static final char jsonOutNamespaceSepChar;

    private static final boolean jsonOutEnableNsDeclarations;

    private static final String jsonoutcustomRegex;

    static {
        Properties properties = MiscellaneousUtil.loadProperties("synapse.properties");
        if (properties == null) {
            preserverNamespacesForJson = processNCNames = jsonOutEnableNsDeclarations = false;
            jsonOutAutoPrimitive = true;
            jsonOutNamespaceSepChar = '_';
            jsonoutcustomRegex=null;
        } else {
            // Preserve the namespace declarations() in the JSON output in the XML -> JSON transformation.
            String process = properties.getProperty("synapse.commons.json.preserve.namespace", "false").trim();
            preserverNamespacesForJson = Boolean.parseBoolean(process.toLowerCase());
            // Build valid XML NCNames when building XML element names in the JSON -> XML transformation.
            process = properties.getProperty("synapse.commons.json.buildValidNCNames", "false").trim();
            processNCNames = Boolean.parseBoolean(process.toLowerCase());
            // Enable primitive types in json out put in the XML -> JSON transformation.
            process = properties.getProperty("synapse.commons.json.json.output.autoPrimitive", "true").trim();
            jsonOutAutoPrimitive = Boolean.parseBoolean(process.toLowerCase());
            // The namespace prefix separate character in the JSON output of the XML -> JSON transformation
            process = properties.getProperty("synapse.commons.json.json.output.namespaceSepChar", "_").trim();
            jsonOutNamespaceSepChar = process.charAt(0);
            // Add XML namespace declarations in the JSON output in the XML -> JSON transformation.
            process = properties.getProperty("synapse.commons.json.json.output.enableNSDeclarations", "false").trim();
            jsonOutEnableNsDeclarations = Boolean.parseBoolean(process.toLowerCase());

<<<<<<< HEAD
            process = properties.getProperty("synapse.commons.json.json.output.emptyXmlElemToEmptyStr", "true");

            jsonoutcustomRegex = properties.getProperty("synapse.commons.json.json.output.disableAutoPrimitive.regex", null);
=======
            process = properties.getProperty("synapse.commons.json.json.output.emptyXmlElemToEmptyStr", "true").trim();
>>>>>>> 61835bce
        }
    }

    /** Configuration used to produce XML that has processing instructions in it. */
    private static final JsonXMLConfig xmlOutputConfig = new JsonXMLConfigBuilder()
            .multiplePI(true)
            .autoArray(true)
            .autoPrimitive(true)
            .namespaceDeclarations(false)
            .namespaceSeparator( '\u0D89')
            .customRegex(jsonoutcustomRegex)
            .build();

    /** Configuration used to produce XML that has no processing instructions in it. */
    private static final JsonXMLConfig xmlOutputConfigNoPIs = new JsonXMLConfigBuilder()
            .multiplePI(false)
            .autoArray(true)
            .autoPrimitive(true)
            .namespaceDeclarations(false)
            .namespaceSeparator('\u0D89')
            .build();

    /** This configuration is used to format the JSON output produced by the JSON writer. */
    private static final JsonXMLConfig jsonOutputConfig = new JsonXMLConfigBuilder()
            .multiplePI(true)
            .autoArray(true)
            .autoPrimitive(jsonOutAutoPrimitive)
            .namespaceDeclarations(jsonOutEnableNsDeclarations)
            .namespaceSeparator(jsonOutNamespaceSepChar)
            .build();
    /// End of JSON/XML INPUT OUTPUT Formatting Configuration.

    /** Factory used to create JSON Readers */
    private static final JsonXMLInputFactory jsonInputFactory = new JsonXMLInputFactory(xmlOutputConfig);

    /** Factory used to create JSON Readers */
    private static final JsonXMLInputFactory xmlInputFactoryNoPIs = new JsonXMLInputFactory(xmlOutputConfigNoPIs);

    /** Factory used to create JSON Writers */
    private static final JsonXMLOutputFactory jsonOutputFactory = new JsonXMLOutputFactory(jsonOutputConfig);

    /** Factory used to create XML Readers */
    private static final XMLInputFactory xmlInputFactory = XMLInputFactory.newInstance();

    /**
     * Converts the XML payload of a message context into its JSON representation and writes it to an output stream.<br/>
     * If no XML payload is found, the existing JSON payload will be copied to the output stream.<br/>
     * Note that this method removes all existing namespace declarations and namespace prefixes of the payload that is <br/>
     * present in the provided message context.
     * @param messageContext Axis2 Message context that holds the JSON/XML payload.
     * @param out Output stream to which the payload(JSON) must be written.
     * @throws org.apache.axis2.AxisFault
     */
    public static void writeAsJson(MessageContext messageContext, OutputStream out) throws AxisFault {
        if (messageContext == null || out == null) {
            return;
        }
        OMElement element = messageContext.getEnvelope().getBody().getFirstElement();
        Object o = jsonStream(messageContext, false);
        InputStream json = null;
        if (o != null) {
            json = (InputStream) o;
        }
        o = messageContext.getProperty(org.apache.synapse.commons.json.Constants.JSON_STRING);
        String jsonStr = null;
        if (o instanceof String) {
            jsonStr = (String) o;
        }
        if (json != null) { // there is a JSON stream
            try {
                if (element instanceof OMSourcedElementImpl) {
                    if (isAJsonPayloadElement(element)) {
                        writeJsonStream(json, messageContext, out);
                    } else { // Ignore the JSON stream
                        writeAsJson(element, out);
                    }
                } else if (element != null) { // element is not an OMSourcedElementImpl. But we ignore the JSON stream.
                    writeAsJson(element, out);
                } else { // element == null.
                    writeJsonStream(json, messageContext, out);
                }
            } catch (Exception e) {
                //Close the stream
                IOUtils.closeQuietly(json);
                throw new AxisFault("Could not write JSON stream.", e);
            }
        } else if (element != null) { // No JSON stream found. Convert the existing element to JSON.
            writeAsJson(element, out);
        } else if (jsonStr != null) { // No JSON stream or element found. See if there's a JSON_STRING set.
            try {
                out.write(jsonStr.getBytes());
            } catch (IOException e) {
                logger.error("#writeAsJson. Could not write JSON string. MessageID: "
                        + messageContext.getMessageID() + ". Error>> " + e.getLocalizedMessage());
                throw new AxisFault("Could not write JSON string.", e);
            }
        } else {
            logger.error("#writeAsJson. Payload could not be written as JSON. MessageID: " + messageContext.getMessageID());
            throw new AxisFault("Payload could not be written as JSON.");
        }
    }

    /**
     * Converts a JSON input stream to its XML representation.
     * @param jsonStream JSON input stream
     * @param pIs Whether or not to add XML processing instructions to the output XML.<br/>
     *            This property is useful when converting JSON payloads with array objects.
     * @return OMElement that is the XML representation of the input JSON data.
     */
    public static OMElement toXml(InputStream jsonStream, boolean pIs) throws AxisFault {
        if (jsonStream == null) {
            logger.error("#toXml. Could not convert JSON Stream to XML. JSON input stream is null.");
            return null;
        }
        try {
            XMLStreamReader streamReader = getReader(jsonStream, pIs);
            return new StAXOMBuilder(streamReader).getDocumentElement();
        } catch (XMLStreamException e) {//invalid JSON?
            logger.error("#toXml. Could not convert JSON Stream to XML. Cannot handle JSON input. Error>>> " + e.getLocalizedMessage());
            throw new AxisFault("Could not convert JSON Stream to XML. Cannot handle JSON input.", e);
        }
    }

    /**
     * Returns an XMLStreamReader for a JSON input stream
     * @param jsonStream InputStream of JSON
     * @param pIs Whether to add XML PIs to the XML output. This is used as an instruction to the returned XML Stream Reader.
     * @return An XMLStreamReader
     * @throws javax.xml.stream.XMLStreamException
     */
    public static XMLStreamReader getReader(InputStream jsonStream, boolean pIs) throws XMLStreamException {
        if (jsonStream == null) {
            logger.error("#getReader. Could not create XMLStreamReader from [null] input stream.");
            return null;
        }
        return pIs ? getReader(jsonStream)
                : new JsonReaderDelegate(xmlInputFactoryNoPIs.createXMLStreamReader(jsonStream,
                de.odysseus.staxon.json.stream.impl.Constants.SCANNER.SCANNER_1), processNCNames);
    }

    /**
     * This method is useful when you need to get an XML reader directly for the input JSON stream <br/>
     * without adding any additional object wrapper elements such as 'jsonObject' and 'jsonArray'.
     * @param jsonStream InputStream of JSON
     * @return An XMLStreamReader
     * @throws javax.xml.stream.XMLStreamException
     */
    public static XMLStreamReader getReader(InputStream jsonStream) throws XMLStreamException {
        if (jsonStream == null) {
            logger.error("#getReader. Could not create XMLStreamReader from [null] input stream.");
            return null;
        }
        return new JsonReaderDelegate(jsonInputFactory.createXMLStreamReader(jsonStream,
                de.odysseus.staxon.json.stream.impl.Constants.SCANNER.SCANNER_1), processNCNames);
    }

    /**
     * Converts an XML element to its JSON representation and writes it to an output stream.<br/>
     * Note that this method removes all existing namespace declarations and namespace prefixes of the provided XML element<br/>
     * @param element XML element of which JSON representation is expected.
     * @param outputStream Output Stream to write the JSON representation.<br/>
     * At the end of a successful conversion, its flush method will be called.
     * @throws AxisFault
     */
    public static void writeAsJson(OMElement element, OutputStream outputStream) throws AxisFault {
        XMLEventReader xmlEventReader = null;
        XMLEventWriter jsonWriter = null;
        if (element == null) {
            logger.error("#writeAsJson. OMElement is null. Cannot convert to JSON.");
            throw new AxisFault("OMElement is null. Cannot convert to JSON.");
        }
        if (outputStream == null) {
            return;
        }
        transformElement(element, true);
        try {
            org.apache.commons.io.output.ByteArrayOutputStream xmlStream =
                    new org.apache.commons.io.output.ByteArrayOutputStream();
            element.serialize(xmlStream);
            xmlStream.flush();
            xmlEventReader = xmlInputFactory.createXMLEventReader(
                    new XmlReaderDelegate(xmlInputFactory.createXMLStreamReader(
                            new ByteArrayInputStream(xmlStream.toByteArray())
                    ), processNCNames)
            );
            jsonWriter = jsonOutputFactory.createXMLEventWriter(outputStream);
            jsonWriter.add(xmlEventReader);
            outputStream.flush();
        } catch (XMLStreamException e) {
            logger.error("#writeAsJson. Could not convert OMElement to JSON. Invalid XML payload. Error>>> " + e.getLocalizedMessage());
            throw new AxisFault("Could not convert OMElement to JSON. Invalid XML payload.", e);
        } catch (IOException e) {
            logger.error("#writeAsJson. Could not convert OMElement to JSON. Error>>> " + e.getLocalizedMessage());
            throw new AxisFault("Could not convert OMElement to JSON.", e);
        }finally {
            if (xmlEventReader != null) {
                try {
                    xmlEventReader.close();
                } catch (XMLStreamException ex) {
                    //ignore
                }
            }
            if (jsonWriter != null) {
                try {
                    jsonWriter.close();
                } catch (XMLStreamException ex) {
                    //ignore
                }
            }
        }
    }

    /**
     * Converts an XML element to its JSON representation and returns it as a String.
     * @param element OMElement to be converted to JSON.
     * @return A String builder instance that contains the converted JSON string.
     */
    public static StringBuilder toJsonString(OMElement element) throws AxisFault {
        if (element == null) {
            return new StringBuilder("{}");
        }
        org.apache.commons.io.output.ByteArrayOutputStream byteStream =
                new org.apache.commons.io.output.ByteArrayOutputStream();
        writeAsJson(element.cloneOMElement(), byteStream);
        return new StringBuilder(new String(byteStream.toByteArray()));
    }

    /**
     * Removes XML namespace declarations, and namespace prefixes from an XML element.
     * @param element Source XML element
     * @param processAttrbs Whether to remove the namespaces from attributes as well
     */
    public static void transformElement(OMElement element, boolean processAttrbs) {
        if (element == null) {
            return;
        }
        removeIndentations(element);
        if (!preserverNamespacesForJson) {
            removeNamespaces(element, processAttrbs);
        }
        if (logger.isDebugEnabled()) {
            logger.debug("#transformElement. Transformed OMElement. Result: " + element.toString());
        }
    }

    private static void removeIndentations(OMElement elem) {
        Iterator children = elem.getChildren();
        while (children.hasNext()) {
            OMNode child = (OMNode)children.next();
            if (child instanceof OMText) {
                if ("".equals(((OMText) child).getText().trim())) {
                    children.remove();
                }
            } else if (child instanceof OMElement) {
                removeIndentations((OMElement) child);
            }
        }
    }

    private static void removeNamespaces(OMElement element, boolean processAttrbs) {
        OMNamespace ns = element.getNamespace();
        Iterator i  = element.getAllDeclaredNamespaces();
        while (i.hasNext()) {
            i.next();
            i.remove();
        }
        String prefix;
        if (ns != null) {
            prefix = "";//element.getNamespace().getPrefix();
            element.setNamespace(element.getOMFactory().createOMNamespace("", prefix));
        }
        Iterator children = element.getChildElements();
        while (children.hasNext()) {
            removeNamespaces((OMElement)children.next(), processAttrbs);
        }
        if (!processAttrbs) {
            return;
        }
        Iterator attrbs = element.getAllAttributes();
        while (attrbs.hasNext()) {
            OMAttribute attrb = (OMAttribute)attrbs.next();
            prefix = "";//attrb.getQName().getPrefix();
            attrb.setOMNamespace(attrb.getOMFactory().createOMNamespace("", prefix));
            //element.removeAttribute(attrb);
        }
    }

    /**
     * Builds and returns a new JSON payload for a message context with a stream of JSON content. <br/>
     * This is the recommended way to build a JSON payload into an Axis2 message context.<br/>
     * A JSON payload built into a message context with this method can only be removed by calling
     * {@link #removeJsonPayload(org.apache.axis2.context.MessageContext)} method.
     * @param messageContext Axis2 Message context to which the new JSON payload must be saved (if instructed with <tt>addAsNewFirstChild</tt>).
     * @param inputStream JSON content as an input stream.
     * @param removeChildren Whether to remove existing child nodes of the existing payload of the message context
     * @param addAsNewFirstChild Whether to add the new JSON payload as the first child of this message context *after* removing the existing first child element.<br/>
     * Setting this argument to <tt>true</tt> will have no effect if the value of the argument <tt>removeChildren</tt> is already <tt>false</tt>.
     * @return Payload object that stores the input JSON content as a Sourced object (See {@link org.apache.axiom.om.OMSourcedElement}) that can build the XML tree for contained JSON payload on demand.
     */
    public static OMElement newJsonPayload(MessageContext messageContext, InputStream inputStream,
                                           boolean removeChildren, boolean addAsNewFirstChild) {
        if (messageContext == null) {
            logger.error("#newJsonPayload. Could not save JSON stream. Message context is null.");
            return null;
        }
        boolean isObject = false;
        boolean isArray = false;
        if (inputStream != null) {
            InputStream json = toReadOnlyStream(inputStream);
            messageContext.setProperty(ORG_APACHE_SYNAPSE_COMMONS_JSON_JSON_INPUT_STREAM, json);
            // read ahead few characters to see if the stream is valid...
            try {
                // check for empty/all-whitespace streams
                int c = json.read();
                boolean valid = false;
                while (c != -1 && c != '{' && c != '[') {
                    c = json.read();
                }
                if (c != -1) {
                    valid = true;
                }
                if (c == '{') {
                    isObject = true;
                    isArray = false;
                } else if (c == '[') {
                    isArray = true;
                    isObject = false;
                }
                json.reset();
                if (!valid) {
                    logger.error("#newJsonPayload. Could not save JSON payload. Invalid input stream found. MessageID: "
                            + messageContext.getMessageID());
                    return null;
                }
            } catch (IOException e) {
                logger.error("#newJsonPayload. Could not determine availability of the JSON input stream. MessageID: "
                        + messageContext.getMessageID() + ". Error>>> " + e.getLocalizedMessage());
                return null;
            }
            QName jsonElement = null;
            if (isObject) {
                jsonElement = JSON_OBJECT;
                messageContext.setProperty(ORG_APACHE_SYNAPSE_COMMONS_JSON_IS_JSON_OBJECT, true);
            }
            if (isArray) {
                jsonElement = JSON_ARRAY;
                messageContext.setProperty(ORG_APACHE_SYNAPSE_COMMONS_JSON_IS_JSON_OBJECT, false);
            }
            OMElement elem = new OMSourcedElementImpl(jsonElement,
                    OMAbstractFactory.getOMFactory(),
                    new JsonDataSource((InputStream) messageContext.getProperty(ORG_APACHE_SYNAPSE_COMMONS_JSON_JSON_INPUT_STREAM)));
            if (!removeChildren) {
                if (logger.isTraceEnabled()) {
                    logger.trace("#newJsonPayload. Not removing child elements from exiting message. Returning result. MessageID: "
                            + messageContext.getMessageID());
                }
                return elem;
            }
            SOAPEnvelope e = messageContext.getEnvelope();
            if (e != null) {
                SOAPBody b = e.getBody();
                if (b != null) {
                    removeIndentations(b);
                    Iterator children = b.getChildren();
                    while (children.hasNext()) {
                        Object o = children.next();
                        if (o instanceof OMNode) {
                            //((OMNode) o).detach();
                            children.remove();
                        }
                    }
                    if (logger.isTraceEnabled()) {
                        logger.trace("#newJsonPayload. Removed child elements from exiting message. MessageID: "
                                + messageContext.getMessageID());
                    }
                    if (addAsNewFirstChild) {
                        b.addChild(elem);
                        if (logger.isTraceEnabled()) {
                            logger.trace("#newJsonPayload. Added the new JSON sourced element as the first child. MessageID: "
                                    + messageContext.getMessageID());
                        }
                    }
                }
            }
            return elem;
        }
        return null;
    }

    /**
     * Builds and returns a new JSON payload for a message context with a JSON string.<br/>
     * @see #newJsonPayload(org.apache.axis2.context.MessageContext, java.io.InputStream, boolean, boolean)
     * @param messageContext Axis2 Message context to which the new JSON payload must be saved (if instructed with <tt>addAsNewFirstChild</tt>).
     * @param jsonString JSON content as a String.
     * @param removeChildren Whether to remove existing child nodes of the existing payload of the message context
     * @param addAsNewFirstChild Whether to add the new JSON payload as the first child of this message context *after* removing the existing first child element.<br/>
     * Setting this argument to <tt>true</tt> will have no effect if the value of the argument <tt>removeChildren</tt> is already <tt>false</tt>.
     * @return Payload object that stores the input JSON content as a Sourced object (See {@link org.apache.axiom.om.OMSourcedElement}) that facilitates on demand building of the XML tree.
     */
    public static OMElement newJsonPayload(MessageContext messageContext, String jsonString,
                                           boolean removeChildren, boolean addAsNewFirstChild) {
        if (jsonString == null || jsonString.isEmpty()) {
            jsonString = "{}";
        }
        return newJsonPayload(messageContext, new ByteArrayInputStream(jsonString.getBytes()),
                removeChildren, addAsNewFirstChild);
    }

    /**
     * Builds and returns a new JSON payload for a message context with a byte array containing JSON.<br/>
     * @see #newJsonPayload(org.apache.axis2.context.MessageContext, java.io.InputStream, boolean, boolean)
     * @param messageContext Axis2 Message context to which the new JSON payload must be saved (if instructed with <tt>addAsNewFirstChild</tt>).
     * @param json JSON content as a byte array.
     * @param offset starting position of the JSON content in the provided array
     * @param length how many bytes to read starting from the offset provided.
     * @param removeChildren Whether to remove existing child nodes of the existing payload of the message context
     * @param addAsNewFirstChild Whether to add the new JSON payload as the first child of this message context *after* removing the existing first child element.<br/>
     * Setting this argument to <tt>true</tt> will have no effect if the value of the argument <tt>removeChildren</tt> is already <tt>false</tt>.
     * @return Payload object that stores the input JSON content as a Sourced object (See {@link org.apache.axiom.om.OMSourcedElement}) that facilitates on demand building of the XML tree.
     */
    public static OMElement newJsonPayload(MessageContext messageContext, byte[] json, int offset,
                                           int length, boolean removeChildren, boolean addAsNewFirstChild) {
        InputStream is;
        if (json == null || json.length < 2) {
            json = new byte[]{'{', '}'};
            is = new ByteArrayInputStream(json);
        } else {
            is = new ByteArrayInputStream(json, offset, length);
        }
        return newJsonPayload(messageContext, is, removeChildren, addAsNewFirstChild);
    }

    /**
     * Removes the existing JSON payload of a message context if any.<br/>
     * This method can only remove a JSON payload that has been set with {@link #newJsonPayload(org.apache.axis2.context.MessageContext, java.io.InputStream, boolean, boolean)}
     * and its variants.
     * @param messageContext Axis2 Message context from which the JSON stream must be removed.
     * @return <tt>true</tt> if the operation is successful.
     */
    public static boolean removeJsonPayload(MessageContext messageContext) {
        messageContext.removeProperty(ORG_APACHE_SYNAPSE_COMMONS_JSON_JSON_INPUT_STREAM);
        messageContext.removeProperty(ORG_APACHE_SYNAPSE_COMMONS_JSON_IS_JSON_OBJECT);
        boolean removeChildren = true;
        if (!removeChildren) { // don't change this.
            if (logger.isTraceEnabled()) {
                logger.trace("#removeJsonPayload. Removed JSON stream. MessageID: " + messageContext.getMessageID());
            }
            return true;
        }
        SOAPEnvelope e = messageContext.getEnvelope();
        if (e != null) {
            SOAPBody b = e.getBody();
            if (b != null) {
                removeIndentations(b); // cleans payload by removing unnecessary characters
                Iterator children = b.getChildren();
                while (children.hasNext()) {
                    Object o = children.next();
                    if (o instanceof OMNode) {
                        //((OMNode) o).detach();
                        children.remove();
                    }
                }
                if (logger.isTraceEnabled()) {
                    logger.trace("#removeJsonPayload. Removed JSON stream and child elements of payload. MessageID: "
                            + messageContext.getMessageID());
                }
            }
        }
        return true;
    }

    /**
     * Returns the JSON stream associated with the payload of this message context.
     * @param messageContext Axis2 Message context
     * @param reset Whether to reset the input stream that contains this JSON payload so that next read will start from the beginning of this stream.
     * @return JSON input stream
     */
    private static InputStream jsonStream(MessageContext messageContext, boolean reset) {
        if (messageContext == null) {
            return null;
        }
        Object o = messageContext.getProperty(ORG_APACHE_SYNAPSE_COMMONS_JSON_JSON_INPUT_STREAM);
        if (o instanceof InputStream) {
            InputStream is = (InputStream) o;
            if (reset) {
                if (is.markSupported()) {
                    try {
                        is.reset();
                    } catch (IOException e) {
                        logger.error("#jsonStream. Could not reuse JSON Stream. Error>>>\n",e);
                        return null;
                    }
                }
            }
            return is;
        }
        return null;
    }

    /**
     * Returns the READ-ONLY input stream of the JSON payload contained in the provided message context.
     * @param messageContext Axis2 Message context
     * @return {@link java.io.InputStream} of JSON payload contained in the message context. Null otherwise.<br/>
     * It is possible to read from this stream right away. This InputStream cannot be <tt>close</tt>d, <tt>mark</tt>ed, or <tt>skip</tt>ped. <br/>
     * If <tt>close()</tt> is invoked on this input stream, it will be reset to the beginning.
     */
    public static InputStream getJsonPayload(MessageContext messageContext) {
        return hasAJsonPayload(messageContext) ? jsonStream(messageContext, true) : null;
    }

    /**
     * Returns a copy of the JSON stream contained in the provided Message Context.
     * @param messageContext Axis2 Message context that contains a JSON payload.
     * @return {@link java.io.InputStream}
     */
    private static InputStream copyOfJsonPayload(MessageContext messageContext, boolean closable) {
        if (messageContext == null) {
            logger.error("#copyOfJsonPayload. Cannot copy JSON stream from message context. [null].");
            return null;
        }
        InputStream jsonStream = jsonStream(messageContext, true);
        if (jsonStream == null) {
            logger.error("#copyOfJsonPayload. Cannot copy JSON stream from message context. [null] stream.");
            return null;
        }
        org.apache.commons.io.output.ByteArrayOutputStream out = new org.apache.commons.io.output.ByteArrayOutputStream();
        try {
            IOUtils.copy(jsonStream, out);
            out.flush();
            return closable ? new ByteArrayInputStream(out.toByteArray())
                    : toReadOnlyStream(new ByteArrayInputStream(out.toByteArray()));
        } catch (IOException e) {
            logger.error("#copyOfJsonPayload. Could not copy the JSON stream from message context. Error>>> " + e.getLocalizedMessage());
        }
        return null;
    }

    private static void writeJsonStream(InputStream json, MessageContext messageContext, OutputStream out) throws AxisFault {
        try {
            if (json.markSupported()) {
                json.reset();
            }
            IOUtils.copy(json, out); // Write the JSON stream
            if (messageContext.getProperty(PRESERVE_JSON_STREAM) != null) {
                if (json.markSupported()) {
                    json.reset();
                }
                messageContext.removeProperty(PRESERVE_JSON_STREAM);
            }
        } catch (IOException e) {
            logger.error("#writeJsonStream. Could not write JSON stream. MessageID: "
                    + messageContext.getMessageID() + ". Error>> " + e.getLocalizedMessage());
            throw new AxisFault("Could not write JSON stream.", e);
        }
    }

    /**
     * Returns a reusable cached copy of the JSON stream contained in the provided Message Context.
     * @param messageContext Axis2 Message context that contains a JSON payload.
     * @return {@link java.io.InputStream}
     */
    private static InputStream cachedCopyOfJsonPayload(MessageContext messageContext) {
        if (messageContext == null) {
            logger.error("#cachedCopyOfJsonPayload. Cannot copy JSON stream from message context. [null].");
            return null;
        }
        InputStream jsonStream = jsonStream(messageContext, true);
        if (jsonStream == null) {
            logger.error("#cachedCopyOfJsonPayload. Cannot copy JSON stream from message context. [null] stream.");
            return null;
        }
        String inputStreamCache = Long.toString(jsonStream.hashCode());
        Object o = messageContext.getProperty(inputStreamCache);
        if (o instanceof InputStream) {
            InputStream inputStream = (InputStream) o;
            try {
                inputStream.reset();
                if (logger.isDebugEnabled()) {
                    logger.debug("#cachedCopyOfJsonPayload. Cache HIT");
                }
                return inputStream;
            } catch (IOException e) {
                logger.warn("#cachedCopyOfJsonPayload. Could not reuse the cached input stream. Error>>> " + e.getLocalizedMessage());
            }
        }
        org.apache.commons.io.output.ByteArrayOutputStream out = new org.apache.commons.io.output.ByteArrayOutputStream();
        try {
            IOUtils.copy(jsonStream, out);
            out.flush();
            InputStream inputStream = toReadOnlyStream(new ByteArrayInputStream(out.toByteArray()));
            messageContext.setProperty(inputStreamCache, inputStream);
            if (logger.isDebugEnabled()) {
                logger.debug("#cachedCopyOfJsonPayload. Cache MISS");
            }
            return inputStream;
        } catch (IOException e) {
            logger.error("#cachedCopyOfJsonPayload. Could not copy the JSON stream from message context. Error>>> " + e.getLocalizedMessage());
        }
        return null;
    }

    /**
     * Returns a new instance of a reader that can read from the JSON payload contained in the provided message context.
     * @param messageContext Axis2 Message context
     * @return {@link java.io.Reader} if a JSON payload is found in the message context. null otherwise.
     */
    public static Reader newJsonPayloadReader(MessageContext messageContext) {
        if (messageContext == null) {
            return null;
        }
        InputStream is = jsonStream(messageContext, true);
        if (is == null) {
            return null;
        }
        return new InputStreamReader(is);
    }

    /**
     * Returns the JSON payload contained in the provided message context as a byte array.
     * @param messageContext Axis2 Message context
     * @return <tt>byte</tt> array containing the JSON payload. Empty array if no JSON payload found or invalid message context is passed in.
     */
    public static byte[] jsonPayloadToByteArray(MessageContext messageContext) {
        if (messageContext == null) {
            return new byte[0];
        }
        InputStream is = jsonStream(messageContext, true);
        if (is == null) {
            return new byte[0];
        }
        try {
            return IOUtils.toByteArray(is); // IOUtils.toByteArray() doesn't close the input stream.
        } catch (IOException e) {
            logger.warn("#jsonPayloadToByteArray. Could not convert JSON stream to byte array.");
            return new byte[0];
        }
    }

    /**
     * Returns the JSON payload contained in the provided message context as a String.
     * @param messageContext Axis2 Message context
     * @return <tt>java.lang.String</tt> representation of the JSON payload. Returns "{}" if no JSON payload found or invalid message context is passed in.
     */
    public static String jsonPayloadToString(MessageContext messageContext) {
        if (messageContext == null) {
            return "{}";
        }
        InputStream is = jsonStream(messageContext, true);
        if (is == null) {
            return "{}";
        }
        try {
            return IOUtils.toString(is); // IOUtils.toByteArray() doesn't close the input stream.
        } catch (IOException e) {
            logger.warn("#jsonPayloadToString. Could not convert JSON stream to String.");
            return "{}";
        }
    }

    /**
     * Returns whether the provided XML element is an element that stores a sourced JSON payload.
     * @param element XML element
     * @return <tt>true</tt> if the element is a sourced JSON object (ie. an <tt>OMSourcedElement</tt> instance containing a JSON stream).
     */
    public static boolean hasAJsonPayload(OMElement element) {
        return (element instanceof OMSourcedElementImpl) && isAJsonPayloadElement(element);
    }

    /**
     * Returns true if the element passed in as the parameter is an element that contains a JSON stream.
     * @param element XML element
     * @return <tt>true</tt> if the element has the local name of a sourced (ie. an <tt>OMSourcedElement</tt>) JSON object.
     */
    public static boolean isAJsonPayloadElement(OMElement element) {
        return element != null
                && (JSON_OBJECT.getLocalPart().equals(element.getLocalName())
                || JSON_ARRAY.getLocalPart().equals(element.getLocalName()));
    }

    /**
     * Returns true if the payload stored in the provided message context is used as a JSON streaming payload.
     * @param messageContext Axis2 Message context
     * @return <tt>true</tt> if the message context contains a Streaming JSON payload.
     */
    public static boolean hasAJsonPayload(MessageContext messageContext) {
        if (messageContext == null) {
            return false;
        }
        SOAPBody b = messageContext.getEnvelope().getBody();
        return b != null && jsonStream(messageContext, false) != null && hasAJsonPayload(b.getFirstElement());
    }

    /**
     * Clones the JSON stream payload contained in the source message context, if any, to the target message context.
     * @param sourceMc Where to get the payload
     * @param targetMc Where to clone and copy the payload
     * @return <tt>true</tt> if the cloning was successful.
     */
    public static boolean cloneJsonPayload(MessageContext sourceMc, MessageContext targetMc) {
        if (!hasAJsonPayload(sourceMc)) {
            return false;
        }
        InputStream json = jsonStream(sourceMc, true);
        try {
            byte[] stream = IOUtils.toByteArray(json);
            newJsonPayload(targetMc, new ByteArrayInputStream(stream), true, true);
        } catch (IOException e) {
            logger.error("#cloneJsonPayload. Could not clone JSON stream. Error>>> " + e.getLocalizedMessage());
            return false;
        }
        return true;
    }

    /**
     * Sets JSON media type 'application/json' as the message type to the current message context.
     * @param messageContext Axis2 Message context
     */
    public static void setContentType(MessageContext messageContext) {
        if (messageContext == null) {
            return;
        }
        messageContext.setProperty(org.apache.axis2.Constants.Configuration.MESSAGE_TYPE, "application/json");
    }

    /**
     * Returns a read only, re-readable input stream for an input stream. <br/>
     * The returned input stream cannot be closed, marked, or skipped, but it can be reset to the beginning of the stream.
     * @param inputStream Input stream to be wrapped
     * @return {@link java.io.InputStream}
     */
    public static InputStream toReadOnlyStream(InputStream inputStream) {
        if (inputStream == null) {
            return null;
        }
        return new ReadOnlyBIS(inputStream);
    }

    /**
     * Returns an input stream that contains the JSON representation of an XML element.
     * @param element XML element of which JSON representation is expected.
     * @return {@link java.io.InputStream}
     */
    public static InputStream toJsonStream(OMElement element) {
        if (element == null) {
            logger.error("#toJsonStream. Could not create input stream from XML element [null]");
            return null;
        }
        org.apache.commons.io.output.ByteArrayOutputStream bos = new org.apache.commons.io.output.ByteArrayOutputStream();
        try {
            JsonUtil.writeAsJson(element.cloneOMElement(), bos);
        } catch (AxisFault axisFault) {
            logger.error("#toJsonStream. Could not create input stream from XML element ["
                    + element.toString() + "]. Error>>> " + axisFault.getLocalizedMessage());
            return null;
        }
        return new ByteArrayInputStream(bos.toByteArray());
    }

    /**
     * Returns a reader that can read from the JSON payload contained in the provided message context as a JavaScript source.<br/>
     * The reader returns the '(' character at the beginning of the stream and marks the end with the ')' character.<br/>
     * The reader returned by this method can be directly used with the JavaScript {@link javax.script.ScriptEngine#eval(java.io.Reader)} method.
     * @param messageContext Axis2 Message context
     * @return {@link java.io.InputStreamReader}
     */
    public static Reader newJavaScriptSourceReader(MessageContext messageContext) {
        InputStream jsonStream = jsonStream(messageContext, true);
        if (jsonStream == null) {
            logger.error("#newJavaScriptSourceReader. Could not create a JavaScript source. Error>>> No JSON stream found.");
            return null;
        }
        ByteArrayOutputStream out = new ByteArrayOutputStream();
        try {
            out.write('(');
            IOUtils.copy(jsonStream, out);
            out.write(')');
            out.flush();
        } catch (IOException e) {
            logger.error("#newJavaScriptSourceReader. Could not create a JavaScript source. Error>>> " + e.getLocalizedMessage());
            return null;
        }
        return new InputStreamReader(new ByteArrayInputStream(out.toByteArray()));
    }

    /**
     * Returns <tt>true</tt> if the message context contains a JSON payload that is a JSON Object. See {@link #hasAJsonArray(MessageContext)}<br/>
     * Example : {"a":1, "b":2}
     * @param messageContext request message context
     * @return
     */
    public static boolean hasAJsonObject(MessageContext messageContext) {
        return hasAJsonPayload(messageContext) && _hasAJsonObject(messageContext);
    }

    /**
     * Returns <tt>true</tt> if the message context contains a JSON payload that is a JSON Array. See {@link #hasAJsonObject(MessageContext)}<br/>
     * Example: [{"a":1}, 2, null]
     * @param messageContext request message context
     * @return
     */
    public static boolean hasAJsonArray(MessageContext messageContext) {
        return hasAJsonPayload(messageContext) && !_hasAJsonObject(messageContext);
    }

    private static boolean _hasAJsonObject(MessageContext messageContext) {
        Object isObject = messageContext.getProperty(ORG_APACHE_SYNAPSE_COMMONS_JSON_IS_JSON_OBJECT);
        return isObject != null && ((Boolean) isObject);
    }

    /**
     * An Un-closable, Read-Only, Reusable, BufferedInputStream
     */
    private static class ReadOnlyBIS extends BufferedInputStream {
        private static final String LOG_STREAM = "org.apache.synapse.commons.json.JsonReadOnlyStream";
        private static final Log logger = LogFactory.getLog(LOG_STREAM);

        public ReadOnlyBIS(InputStream inputStream) {
            super(inputStream);
            super.mark(Integer.MAX_VALUE);
            if (logger.isDebugEnabled()) {
                logger.debug("<init>");
            }
        }

        @Override
        public void close() throws IOException {
            super.reset();
            //super.mark(Integer.MAX_VALUE);
            if (logger.isDebugEnabled()) {
                logger.debug("#close");
            }
        }

        @Override
        public void mark(int readlimit) {
            if (logger.isDebugEnabled()) {
                logger.debug("#mark");
            }
        }

        @Override
        public boolean markSupported() {
            return true; //but we don't mark.
        }

        @Override
        public long skip(long n) {
            if (logger.isDebugEnabled()) {
                logger.debug("#skip");
            }
            return 0;
        }
    }
}<|MERGE_RESOLUTION|>--- conflicted
+++ resolved
@@ -95,13 +95,10 @@
             process = properties.getProperty("synapse.commons.json.json.output.enableNSDeclarations", "false").trim();
             jsonOutEnableNsDeclarations = Boolean.parseBoolean(process.toLowerCase());
 
-<<<<<<< HEAD
-            process = properties.getProperty("synapse.commons.json.json.output.emptyXmlElemToEmptyStr", "true");
-
             jsonoutcustomRegex = properties.getProperty("synapse.commons.json.json.output.disableAutoPrimitive.regex", null);
-=======
+
             process = properties.getProperty("synapse.commons.json.json.output.emptyXmlElemToEmptyStr", "true").trim();
->>>>>>> 61835bce
+
         }
     }
 
