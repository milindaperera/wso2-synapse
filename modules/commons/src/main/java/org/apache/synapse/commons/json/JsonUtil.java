/**
 *  Copyright (c) 2005-2010, WSO2 Inc. (http://www.wso2.org) All Rights Reserved.
 *
 *  WSO2 Inc. licenses this file to you under the Apache License,
 *  Version 2.0 (the "License"); you may not use this file except
 *  in compliance with the License.
 *  You may obtain a copy of the License at
 *
 *    http://www.apache.org/licenses/LICENSE-2.0
 *
 * Unless required by applicable law or agreed to in writing,
 * software distributed under the License is distributed on an
 * "AS IS" BASIS, WITHOUT WARRANTIES OR CONDITIONS OF ANY
 * KIND, either express or implied.  See the License for the
 * specific language governing permissions and limitations
 * under the License.
 */

package org.apache.synapse.commons.json;

import org.apache.synapse.commons.staxon.core.json.JsonXMLConfig;
import org.apache.synapse.commons.staxon.core.json.JsonXMLConfigBuilder;
import org.apache.synapse.commons.staxon.core.json.JsonXMLInputFactory;
import org.apache.synapse.commons.staxon.core.json.JsonXMLOutputFactory;
import org.apache.axiom.om.OMAbstractFactory;
import org.apache.axiom.om.OMAttribute;
import org.apache.axiom.om.OMElement;
import org.apache.axiom.om.OMNamespace;
import org.apache.axiom.om.OMNode;
import org.apache.axiom.om.OMText;
import org.apache.axiom.om.impl.builder.StAXOMBuilder;
import org.apache.axiom.om.impl.llom.OMSourcedElementImpl;
import org.apache.axiom.soap.SOAPBody;
import org.apache.axiom.soap.SOAPEnvelope;
import org.apache.axis2.AxisFault;
import org.apache.axis2.context.MessageContext;
import org.apache.commons.io.IOUtils;
import org.apache.commons.io.output.ByteArrayOutputStream;
import org.apache.commons.logging.Log;
import org.apache.commons.logging.LogFactory;
import org.apache.synapse.commons.util.MiscellaneousUtil;

import javax.xml.namespace.QName;
import javax.xml.stream.XMLEventReader;
import javax.xml.stream.XMLEventWriter;
import javax.xml.stream.XMLInputFactory;
import javax.xml.stream.XMLStreamException;
import javax.xml.stream.XMLStreamReader;
import java.io.BufferedInputStream;
import java.io.ByteArrayInputStream;
import java.io.IOException;
import java.io.InputStream;
import java.io.InputStreamReader;
import java.io.OutputStream;
import java.io.Reader;
import java.util.Iterator;
import java.util.Properties;

public final class JsonUtil {
    private static Log logger = LogFactory.getLog(JsonUtil.class.getName());

    private static final String ORG_APACHE_SYNAPSE_COMMONS_JSON_JSON_INPUT_STREAM = "org.apache.synapse.commons.json.JsonInputStream";
    private static final String ORG_APACHE_SYNAPSE_COMMONS_JSON_IS_JSON_OBJECT = "org.apache.synapse.commons.json.JsonInputStream.IsJsonObject";

    private static final QName JSON_OBJECT = new QName("jsonObject");

    private static final QName JSON_ARRAY = new QName("jsonArray");

    /**
     * If this property is set to <tt>true</tt> the input stream of the JSON payload will be reset
     * after writing to the output stream within the #writeAsJson method.
     */
    public static final String PRESERVE_JSON_STREAM = "preserve.json.stream";

    /// JSON/XML INPUT OUTPUT Formatting Configuration
    // TODO: Build thie configuration from a "json.properties" file. Add a debug log to dump() the config to the log.
    // TODO: Add another param to empty xml element to null or empty json string mapping <a/> -> "a":null or "a":""
    // TODO: Build this configuration into a separate class.
    // TODO: Property to remove root element from XML output
    // TODO: Axis2 property/synapse static property add XML Namespace to the root element

    private static boolean preserverNamespacesForJson = false;

    private static final boolean processNCNames;

    private static final boolean jsonOutAutoPrimitive;

    private static final char jsonOutNamespaceSepChar;

    private static final boolean jsonOutEnableNsDeclarations;

    private static final String jsonoutcustomRegex;

    static {
        Properties properties = MiscellaneousUtil.loadProperties("synapse.properties");
        if (properties == null) {
            preserverNamespacesForJson = processNCNames = jsonOutEnableNsDeclarations = false;
            jsonOutAutoPrimitive = true;
            jsonOutNamespaceSepChar = '_';
            jsonoutcustomRegex=null;
        } else {
            // Preserve the namespace declarations() in the JSON output in the XML -> JSON transformation.
            String process = properties.getProperty("synapse.commons.json.preserve.namespace", "false").trim();
            preserverNamespacesForJson = Boolean.parseBoolean(process.toLowerCase());
            // Build valid XML NCNames when building XML element names in the JSON -> XML transformation.
            process = properties.getProperty("synapse.commons.json.buildValidNCNames", "false").trim();
            processNCNames = Boolean.parseBoolean(process.toLowerCase());
            // Enable primitive types in json out put in the XML -> JSON transformation.
            process = properties.getProperty("synapse.commons.json.json.output.autoPrimitive", "true").trim();
            jsonOutAutoPrimitive = Boolean.parseBoolean(process.toLowerCase());
            // The namespace prefix separate character in the JSON output of the XML -> JSON transformation
            process = properties.getProperty("synapse.commons.json.json.output.namespaceSepChar", "_").trim();
            jsonOutNamespaceSepChar = process.charAt(0);
            // Add XML namespace declarations in the JSON output in the XML -> JSON transformation.
            process = properties.getProperty("synapse.commons.json.json.output.enableNSDeclarations", "false").trim();
            jsonOutEnableNsDeclarations = Boolean.parseBoolean(process.toLowerCase());

            jsonoutcustomRegex = properties.getProperty("synapse.commons.json.json.output.disableAutoPrimitive.regex", null);

            process = properties.getProperty("synapse.commons.json.json.output.emptyXmlElemToEmptyStr", "true").trim();

        }
    }

    /**
     * Configuration used to produce XML that has processing instructions in it.
     */
    private static final JsonXMLConfig xmlOutputConfig = new JsonXMLConfigBuilder()
            .multiplePI(true)
            .autoArray(true)
            .autoPrimitive(true)
            .namespaceDeclarations(false)
<<<<<<< HEAD
            .namespaceSeparator( '\u0D89')
            .customRegex(jsonoutcustomRegex)
=======
            .namespaceSeparator('\u0D89')
>>>>>>> a0ef3dd6
            .build();

    /**
     * Configuration used to produce XML that has no processing instructions in it.
     */
    private static final JsonXMLConfig xmlOutputConfigNoPIs = new JsonXMLConfigBuilder()
            .multiplePI(false)
            .autoArray(true)
            .autoPrimitive(true)
            .namespaceDeclarations(false)
            .namespaceSeparator('\u0D89')
            .build();

    /**
     * This configuration is used to format the JSON output produced by the JSON writer.
     */
    private static final JsonXMLConfig jsonOutputConfig = new JsonXMLConfigBuilder()
            .multiplePI(true)
            .autoArray(true)
            .autoPrimitive(jsonOutAutoPrimitive)
            .namespaceDeclarations(jsonOutEnableNsDeclarations)
            .namespaceSeparator(jsonOutNamespaceSepChar)
            .build();
    /// End of JSON/XML INPUT OUTPUT Formatting Configuration.

    /**
     * Factory used to create JSON Readers
     */
    private static final JsonXMLInputFactory jsonInputFactory = new JsonXMLInputFactory(xmlOutputConfig);

    /**
     * Factory used to create JSON Readers
     */
    private static final JsonXMLInputFactory xmlInputFactoryNoPIs = new JsonXMLInputFactory(xmlOutputConfigNoPIs);

    /**
     * Factory used to create JSON Writers
     */
    private static final JsonXMLOutputFactory jsonOutputFactory = new JsonXMLOutputFactory(jsonOutputConfig);

    /**
     * Factory used to create XML Readers
     */
    private static final XMLInputFactory xmlInputFactory = XMLInputFactory.newInstance();

    /**
     * Converts the XML payload of a message context into its JSON representation and writes it to an output stream.<br/>
     * If no XML payload is found, the existing JSON payload will be copied to the output stream.<br/>
     * Note that this method removes all existing namespace declarations and namespace prefixes of the payload that is <br/>
     * present in the provided message context.
     *
     * @param messageContext Axis2 Message context that holds the JSON/XML payload.
     * @param out            Output stream to which the payload(JSON) must be written.
     * @throws org.apache.axis2.AxisFault
     */
    public static void writeAsJson(MessageContext messageContext, OutputStream out) throws AxisFault {
        if (messageContext == null || out == null) {
            return;
        }
        OMElement element = messageContext.getEnvelope().getBody().getFirstElement();
        Object o = jsonStream(messageContext, false);
        InputStream json = null;
        if (o != null) {
            json = (InputStream) o;
        }
        o = messageContext.getProperty(org.apache.synapse.commons.json.Constants.JSON_STRING);
        String jsonStr = null;
        if (o instanceof String) {
            jsonStr = (String) o;
        }
        if (json != null) { // there is a JSON stream
            try {
                if (element instanceof OMSourcedElementImpl) {
                    if (isAJsonPayloadElement(element)) {
                        writeJsonStream(json, messageContext, out);
                    } else { // Ignore the JSON stream
                        writeAsJson(element, out);
                    }
                } else if (element != null) { // element is not an OMSourcedElementImpl. But we ignore the JSON stream.
                    writeAsJson(element, out);
                } else { // element == null.
                    writeJsonStream(json, messageContext, out);
                }
            } catch (Exception e) {
                //Close the stream
                IOUtils.closeQuietly(json);
                throw new AxisFault("Could not write JSON stream.", e);
            }
        } else if (element != null) { // No JSON stream found. Convert the existing element to JSON.
            writeAsJson(element, out);
        } else if (jsonStr != null) { // No JSON stream or element found. See if there's a JSON_STRING set.
            try {
                out.write(jsonStr.getBytes());
            } catch (IOException e) {
                logger.error("#writeAsJson. Could not write JSON string. MessageID: "
                        + messageContext.getMessageID() + ". Error>> " + e.getLocalizedMessage());
                throw new AxisFault("Could not write JSON string.", e);
            }
        } else {
            logger.error("#writeAsJson. Payload could not be written as JSON. MessageID: " + messageContext.getMessageID());
            throw new AxisFault("Payload could not be written as JSON.");
        }
    }

    /**
     * Converts a JSON input stream to its XML representation.
     *
     * @param jsonStream JSON input stream
     * @param pIs        Whether or not to add XML processing instructions to the output XML.<br/>
     *                   This property is useful when converting JSON payloads with array objects.
     * @return OMElement that is the XML representation of the input JSON data.
     */
    public static OMElement toXml(InputStream jsonStream, boolean pIs) throws AxisFault {
        if (jsonStream == null) {
            logger.error("#toXml. Could not convert JSON Stream to XML. JSON input stream is null.");
            return null;
        }
        try {
            XMLStreamReader streamReader = getReader(jsonStream, pIs);
            return new StAXOMBuilder(streamReader).getDocumentElement();
        } catch (XMLStreamException e) {//invalid JSON?
            logger.error("#toXml. Could not convert JSON Stream to XML. Cannot handle JSON input. Error>>> " + e.getLocalizedMessage());
            throw new AxisFault("Could not convert JSON Stream to XML. Cannot handle JSON input.", e);
        }
    }

    /**
     * Returns an XMLStreamReader for a JSON input stream
     *
     * @param jsonStream InputStream of JSON
     * @param pIs        Whether to add XML PIs to the XML output. This is used as an instruction to the returned XML Stream Reader.
     * @return An XMLStreamReader
     * @throws javax.xml.stream.XMLStreamException
     */
    public static XMLStreamReader getReader(InputStream jsonStream, boolean pIs) throws XMLStreamException {
        if (jsonStream == null) {
            logger.error("#getReader. Could not create XMLStreamReader from [null] input stream.");
            return null;
        }
        return pIs ? getReader(jsonStream)
                : new JsonReaderDelegate(xmlInputFactoryNoPIs.createXMLStreamReader(jsonStream,
                org.apache.synapse.commons.staxon.core.json.stream.impl.Constants.SCANNER.SCANNER_1), processNCNames);
    }

    /**
     * This method is useful when you need to get an XML reader directly for the input JSON stream <br/>
     * without adding any additional object wrapper elements such as 'jsonObject' and 'jsonArray'.
     *
     * @param jsonStream InputStream of JSON
     * @return An XMLStreamReader
     * @throws javax.xml.stream.XMLStreamException
     */
    public static XMLStreamReader getReader(InputStream jsonStream) throws XMLStreamException {
        if (jsonStream == null) {
            logger.error("#getReader. Could not create XMLStreamReader from [null] input stream.");
            return null;
        }
        return new JsonReaderDelegate(jsonInputFactory.createXMLStreamReader(jsonStream,
                org.apache.synapse.commons.staxon.core.json.stream.impl.Constants.SCANNER.SCANNER_1), processNCNames);
    }

    /**
     * Converts an XML element to its JSON representation and writes it to an output stream.<br/>
     * Note that this method removes all existing namespace declarations and namespace prefixes of the provided XML element<br/>
     *
     * @param element      XML element of which JSON representation is expected.
     * @param outputStream Output Stream to write the JSON representation.<br/>
     *                     At the end of a successful conversion, its flush method will be called.
     * @throws AxisFault
     */
    public static void writeAsJson(OMElement element, OutputStream outputStream) throws AxisFault {
        XMLEventReader xmlEventReader = null;
        XMLEventWriter jsonWriter = null;
        if (element == null) {
            logger.error("#writeAsJson. OMElement is null. Cannot convert to JSON.");
            throw new AxisFault("OMElement is null. Cannot convert to JSON.");
        }
        if (outputStream == null) {
            return;
        }
        transformElement(element, true);
        try {
            org.apache.commons.io.output.ByteArrayOutputStream xmlStream =
                    new org.apache.commons.io.output.ByteArrayOutputStream();
            element.serialize(xmlStream);
            xmlStream.flush();
            xmlEventReader = xmlInputFactory.createXMLEventReader(
                    new XmlReaderDelegate(xmlInputFactory.createXMLStreamReader(
                            new ByteArrayInputStream(xmlStream.toByteArray())
                    ), processNCNames)
            );
            jsonWriter = jsonOutputFactory.createXMLEventWriter(outputStream);
            jsonWriter.add(xmlEventReader);
            outputStream.flush();
        } catch (XMLStreamException e) {
            logger.error("#writeAsJson. Could not convert OMElement to JSON. Invalid XML payload. Error>>> " + e.getLocalizedMessage());
            throw new AxisFault("Could not convert OMElement to JSON. Invalid XML payload.", e);
        } catch (IOException e) {
            logger.error("#writeAsJson. Could not convert OMElement to JSON. Error>>> " + e.getLocalizedMessage());
            throw new AxisFault("Could not convert OMElement to JSON.", e);
        } finally {
            if (xmlEventReader != null) {
                try {
                    xmlEventReader.close();
                } catch (XMLStreamException ex) {
                    //ignore
                }
            }
            if (jsonWriter != null) {
                try {
                    jsonWriter.close();
                } catch (XMLStreamException ex) {
                    //ignore
                }
            }
        }
    }

    /**
     * Converts an XML element to its JSON representation and returns it as a String.
     *
     * @param element OMElement to be converted to JSON.
     * @return A String builder instance that contains the converted JSON string.
     */
    public static StringBuilder toJsonString(OMElement element) throws AxisFault {
        if (element == null) {
            return new StringBuilder("{}");
        }
        org.apache.commons.io.output.ByteArrayOutputStream byteStream =
                new org.apache.commons.io.output.ByteArrayOutputStream();
        writeAsJson(element.cloneOMElement(), byteStream);
        return new StringBuilder(new String(byteStream.toByteArray()));
    }

    /**
     * Removes XML namespace declarations, and namespace prefixes from an XML element.
     *
     * @param element       Source XML element
     * @param processAttrbs Whether to remove the namespaces from attributes as well
     */
    public static void transformElement(OMElement element, boolean processAttrbs) {
        if (element == null) {
            return;
        }
        removeIndentations(element);
        if (!preserverNamespacesForJson) {
            removeNamespaces(element, processAttrbs);
        }
        if (logger.isDebugEnabled()) {
            logger.debug("#transformElement. Transformed OMElement. Result: " + element.toString());
        }
    }

    private static void removeIndentations(OMElement elem) {
        Iterator children = elem.getChildren();
        while (children.hasNext()) {
            OMNode child = (OMNode) children.next();
            if (child instanceof OMText) {
                if ("".equals(((OMText) child).getText().trim())) {
                    children.remove();
                }
            } else if (child instanceof OMElement) {
                removeIndentations((OMElement) child);
            }
        }
    }

    private static void removeNamespaces(OMElement element, boolean processAttrbs) {
        OMNamespace ns = element.getNamespace();
        Iterator i = element.getAllDeclaredNamespaces();
        while (i.hasNext()) {
            i.next();
            i.remove();
        }
        String prefix;
        if (ns != null) {
            prefix = "";//element.getNamespace().getPrefix();
            element.setNamespace(element.getOMFactory().createOMNamespace("", prefix));
        }
        Iterator children = element.getChildElements();
        while (children.hasNext()) {
            removeNamespaces((OMElement) children.next(), processAttrbs);
        }
        if (!processAttrbs) {
            return;
        }
        Iterator attrbs = element.getAllAttributes();
        while (attrbs.hasNext()) {
            OMAttribute attrb = (OMAttribute) attrbs.next();
            prefix = "";//attrb.getQName().getPrefix();
            attrb.setOMNamespace(attrb.getOMFactory().createOMNamespace("", prefix));
            //element.removeAttribute(attrb);
        }
    }

    /**
     * Builds and returns a new JSON payload for a message context with a stream of JSON content. <br/>
     * This is the recommended way to build a JSON payload into an Axis2 message context.<br/>
     * A JSON payload built into a message context with this method can only be removed by calling
     * {@link #removeJsonPayload(org.apache.axis2.context.MessageContext)} method.
     *
     * @param messageContext     Axis2 Message context to which the new JSON payload must be saved (if instructed with <tt>addAsNewFirstChild</tt>).
     * @param inputStream        JSON content as an input stream.
     * @param removeChildren     Whether to remove existing child nodes of the existing payload of the message context
     * @param addAsNewFirstChild Whether to add the new JSON payload as the first child of this message context *after* removing the existing first child element.<br/>
     *                           Setting this argument to <tt>true</tt> will have no effect if the value of the argument <tt>removeChildren</tt> is already <tt>false</tt>.
     * @return Payload object that stores the input JSON content as a Sourced object (See {@link org.apache.axiom.om.OMSourcedElement}) that can build the XML tree for contained JSON payload on demand.
     */
    public static OMElement newJsonPayload(MessageContext messageContext, InputStream inputStream,
                                           boolean removeChildren, boolean addAsNewFirstChild) {
        if (messageContext == null) {
            logger.error("#newJsonPayload. Could not save JSON stream. Message context is null.");
            return null;
        }
        boolean isObject = false;
        boolean isArray = false;
        if (inputStream != null) {
            InputStream json = toReadOnlyStream(inputStream);
            messageContext.setProperty(ORG_APACHE_SYNAPSE_COMMONS_JSON_JSON_INPUT_STREAM, json);
            // read ahead few characters to see if the stream is valid...
            try {
                // check for empty/all-whitespace streams
                int c = json.read();
                boolean valid = false;
                while (c != -1 && c != '{' && c != '[') {
                    c = json.read();
                }
                if (c != -1) {
                    valid = true;
                }
                if (c == '{') {
                    isObject = true;
                    isArray = false;
                } else if (c == '[') {
                    isArray = true;
                    isObject = false;
                }
                json.reset();
                if (!valid) {
                    logger.error("#newJsonPayload. Could not save JSON payload. Invalid input stream found. MessageID: "
                            + messageContext.getMessageID());
                    return null;
                }
            } catch (IOException e) {
                logger.error("#newJsonPayload. Could not determine availability of the JSON input stream. MessageID: "
                        + messageContext.getMessageID() + ". Error>>> " + e.getLocalizedMessage());
                return null;
            }
            QName jsonElement = null;
            if (isObject) {
                jsonElement = JSON_OBJECT;
                messageContext.setProperty(ORG_APACHE_SYNAPSE_COMMONS_JSON_IS_JSON_OBJECT, true);
            }
            if (isArray) {
                jsonElement = JSON_ARRAY;
                messageContext.setProperty(ORG_APACHE_SYNAPSE_COMMONS_JSON_IS_JSON_OBJECT, false);
            }
            OMElement elem = new OMSourcedElementImpl(jsonElement,
                    OMAbstractFactory.getOMFactory(),
                    new JsonDataSource((InputStream) messageContext.getProperty(ORG_APACHE_SYNAPSE_COMMONS_JSON_JSON_INPUT_STREAM)));
            if (!removeChildren) {
                if (logger.isTraceEnabled()) {
                    logger.trace("#newJsonPayload. Not removing child elements from exiting message. Returning result. MessageID: "
                            + messageContext.getMessageID());
                }
                return elem;
            }
            SOAPEnvelope e = messageContext.getEnvelope();
            if (e != null) {
                SOAPBody b = e.getBody();
                if (b != null) {
                    removeIndentations(b);
                    Iterator children = b.getChildren();
                    while (children.hasNext()) {
                        Object o = children.next();
                        if (o instanceof OMNode) {
                            //((OMNode) o).detach();
                            children.remove();
                        }
                    }
                    if (logger.isTraceEnabled()) {
                        logger.trace("#newJsonPayload. Removed child elements from exiting message. MessageID: "
                                + messageContext.getMessageID());
                    }
                    if (addAsNewFirstChild) {
                        b.addChild(elem);
                        if (logger.isTraceEnabled()) {
                            logger.trace("#newJsonPayload. Added the new JSON sourced element as the first child. MessageID: "
                                    + messageContext.getMessageID());
                        }
                    }
                }
            }
            return elem;
        }
        return null;
    }

    /**
     * Builds and returns a new JSON payload for a message context with a JSON string.<br/>
     *
     * @param messageContext     Axis2 Message context to which the new JSON payload must be saved (if instructed with <tt>addAsNewFirstChild</tt>).
     * @param jsonString         JSON content as a String.
     * @param removeChildren     Whether to remove existing child nodes of the existing payload of the message context
     * @param addAsNewFirstChild Whether to add the new JSON payload as the first child of this message context *after* removing the existing first child element.<br/>
     *                           Setting this argument to <tt>true</tt> will have no effect if the value of the argument <tt>removeChildren</tt> is already <tt>false</tt>.
     * @return Payload object that stores the input JSON content as a Sourced object (See {@link org.apache.axiom.om.OMSourcedElement}) that facilitates on demand building of the XML tree.
     * @see #newJsonPayload(org.apache.axis2.context.MessageContext, java.io.InputStream, boolean, boolean)
     */
    public static OMElement newJsonPayload(MessageContext messageContext, String jsonString,
                                           boolean removeChildren, boolean addAsNewFirstChild) {
        if (jsonString == null || jsonString.isEmpty()) {
            jsonString = "{}";
        }
        return newJsonPayload(messageContext, new ByteArrayInputStream(jsonString.getBytes()),
                removeChildren, addAsNewFirstChild);
    }

    /**
     * Builds and returns a new JSON payload for a message context with a byte array containing JSON.<br/>
     *
     * @param messageContext     Axis2 Message context to which the new JSON payload must be saved (if instructed with <tt>addAsNewFirstChild</tt>).
     * @param json               JSON content as a byte array.
     * @param offset             starting position of the JSON content in the provided array
     * @param length             how many bytes to read starting from the offset provided.
     * @param removeChildren     Whether to remove existing child nodes of the existing payload of the message context
     * @param addAsNewFirstChild Whether to add the new JSON payload as the first child of this message context *after* removing the existing first child element.<br/>
     *                           Setting this argument to <tt>true</tt> will have no effect if the value of the argument <tt>removeChildren</tt> is already <tt>false</tt>.
     * @return Payload object that stores the input JSON content as a Sourced object (See {@link org.apache.axiom.om.OMSourcedElement}) that facilitates on demand building of the XML tree.
     * @see #newJsonPayload(org.apache.axis2.context.MessageContext, java.io.InputStream, boolean, boolean)
     */
    public static OMElement newJsonPayload(MessageContext messageContext, byte[] json, int offset,
                                           int length, boolean removeChildren, boolean addAsNewFirstChild) {
        InputStream is;
        if (json == null || json.length < 2) {
            json = new byte[]{'{', '}'};
            is = new ByteArrayInputStream(json);
        } else {
            is = new ByteArrayInputStream(json, offset, length);
        }
        return newJsonPayload(messageContext, is, removeChildren, addAsNewFirstChild);
    }

    /**
     * Removes the existing JSON payload of a message context if any.<br/>
     * This method can only remove a JSON payload that has been set with {@link #newJsonPayload(org.apache.axis2.context.MessageContext, java.io.InputStream, boolean, boolean)}
     * and its variants.
     *
     * @param messageContext Axis2 Message context from which the JSON stream must be removed.
     * @return <tt>true</tt> if the operation is successful.
     */
    public static boolean removeJsonPayload(MessageContext messageContext) {
        messageContext.removeProperty(ORG_APACHE_SYNAPSE_COMMONS_JSON_JSON_INPUT_STREAM);
        messageContext.removeProperty(ORG_APACHE_SYNAPSE_COMMONS_JSON_IS_JSON_OBJECT);
        boolean removeChildren = true;
        if (!removeChildren) { // don't change this.
            if (logger.isTraceEnabled()) {
                logger.trace("#removeJsonPayload. Removed JSON stream. MessageID: " + messageContext.getMessageID());
            }
            return true;
        }
        SOAPEnvelope e = messageContext.getEnvelope();
        if (e != null) {
            SOAPBody b = e.getBody();
            if (b != null) {
                removeIndentations(b); // cleans payload by removing unnecessary characters
                Iterator children = b.getChildren();
                while (children.hasNext()) {
                    Object o = children.next();
                    if (o instanceof OMNode) {
                        //((OMNode) o).detach();
                        children.remove();
                    }
                }
                if (logger.isTraceEnabled()) {
                    logger.trace("#removeJsonPayload. Removed JSON stream and child elements of payload. MessageID: "
                            + messageContext.getMessageID());
                }
            }
        }
        return true;
    }

    /**
     * Returns the JSON stream associated with the payload of this message context.
     *
     * @param messageContext Axis2 Message context
     * @param reset          Whether to reset the input stream that contains this JSON payload so that next read will start from the beginning of this stream.
     * @return JSON input stream
     */
    private static InputStream jsonStream(MessageContext messageContext, boolean reset) {
        if (messageContext == null) {
            return null;
        }
        Object o = messageContext.getProperty(ORG_APACHE_SYNAPSE_COMMONS_JSON_JSON_INPUT_STREAM);
        if (o instanceof InputStream) {
            InputStream is = (InputStream) o;
            if (reset) {
                if (is.markSupported()) {
                    try {
                        is.reset();
                    } catch (IOException e) {
                        logger.error("#jsonStream. Could not reuse JSON Stream. Error>>>\n", e);
                        return null;
                    }
                }
            }
            return is;
        }
        return null;
    }

    /**
     * Returns the READ-ONLY input stream of the JSON payload contained in the provided message context.
     *
     * @param messageContext Axis2 Message context
     * @return {@link java.io.InputStream} of JSON payload contained in the message context. Null otherwise.<br/>
     * It is possible to read from this stream right away. This InputStream cannot be <tt>close</tt>d, <tt>mark</tt>ed, or <tt>skip</tt>ped. <br/>
     * If <tt>close()</tt> is invoked on this input stream, it will be reset to the beginning.
     */
    public static InputStream getJsonPayload(MessageContext messageContext) {
        return hasAJsonPayload(messageContext) ? jsonStream(messageContext, true) : null;
    }

    /**
     * Returns a copy of the JSON stream contained in the provided Message Context.
     *
     * @param messageContext Axis2 Message context that contains a JSON payload.
     * @return {@link java.io.InputStream}
     */
    private static InputStream copyOfJsonPayload(MessageContext messageContext, boolean closable) {
        if (messageContext == null) {
            logger.error("#copyOfJsonPayload. Cannot copy JSON stream from message context. [null].");
            return null;
        }
        InputStream jsonStream = jsonStream(messageContext, true);
        if (jsonStream == null) {
            logger.error("#copyOfJsonPayload. Cannot copy JSON stream from message context. [null] stream.");
            return null;
        }
        org.apache.commons.io.output.ByteArrayOutputStream out = new org.apache.commons.io.output.ByteArrayOutputStream();
        try {
            IOUtils.copy(jsonStream, out);
            out.flush();
            return closable ? new ByteArrayInputStream(out.toByteArray())
                    : toReadOnlyStream(new ByteArrayInputStream(out.toByteArray()));
        } catch (IOException e) {
            logger.error("#copyOfJsonPayload. Could not copy the JSON stream from message context. Error>>> " + e.getLocalizedMessage());
        }
        return null;
    }

    private static void writeJsonStream(InputStream json, MessageContext messageContext, OutputStream out) throws AxisFault {
        try {
            if (json.markSupported()) {
                json.reset();
            }
            IOUtils.copy(json, out); // Write the JSON stream
            if (messageContext.getProperty(PRESERVE_JSON_STREAM) != null) {
                if (json.markSupported()) {
                    json.reset();
                }
                messageContext.removeProperty(PRESERVE_JSON_STREAM);
            }
        } catch (IOException e) {
            logger.error("#writeJsonStream. Could not write JSON stream. MessageID: "
                    + messageContext.getMessageID() + ". Error>> " + e.getLocalizedMessage());
            throw new AxisFault("Could not write JSON stream.", e);
        }
    }

    /**
     * Returns a reusable cached copy of the JSON stream contained in the provided Message Context.
     *
     * @param messageContext Axis2 Message context that contains a JSON payload.
     * @return {@link java.io.InputStream}
     */
    private static InputStream cachedCopyOfJsonPayload(MessageContext messageContext) {
        if (messageContext == null) {
            logger.error("#cachedCopyOfJsonPayload. Cannot copy JSON stream from message context. [null].");
            return null;
        }
        InputStream jsonStream = jsonStream(messageContext, true);
        if (jsonStream == null) {
            logger.error("#cachedCopyOfJsonPayload. Cannot copy JSON stream from message context. [null] stream.");
            return null;
        }
        String inputStreamCache = Long.toString(jsonStream.hashCode());
        Object o = messageContext.getProperty(inputStreamCache);
        if (o instanceof InputStream) {
            InputStream inputStream = (InputStream) o;
            try {
                inputStream.reset();
                if (logger.isDebugEnabled()) {
                    logger.debug("#cachedCopyOfJsonPayload. Cache HIT");
                }
                return inputStream;
            } catch (IOException e) {
                logger.warn("#cachedCopyOfJsonPayload. Could not reuse the cached input stream. Error>>> " + e.getLocalizedMessage());
            }
        }
        org.apache.commons.io.output.ByteArrayOutputStream out = new org.apache.commons.io.output.ByteArrayOutputStream();
        try {
            IOUtils.copy(jsonStream, out);
            out.flush();
            InputStream inputStream = toReadOnlyStream(new ByteArrayInputStream(out.toByteArray()));
            messageContext.setProperty(inputStreamCache, inputStream);
            if (logger.isDebugEnabled()) {
                logger.debug("#cachedCopyOfJsonPayload. Cache MISS");
            }
            return inputStream;
        } catch (IOException e) {
            logger.error("#cachedCopyOfJsonPayload. Could not copy the JSON stream from message context. Error>>> " + e.getLocalizedMessage());
        }
        return null;
    }

    /**
     * Returns a new instance of a reader that can read from the JSON payload contained in the provided message context.
     *
     * @param messageContext Axis2 Message context
     * @return {@link java.io.Reader} if a JSON payload is found in the message context. null otherwise.
     */
    public static Reader newJsonPayloadReader(MessageContext messageContext) {
        if (messageContext == null) {
            return null;
        }
        InputStream is = jsonStream(messageContext, true);
        if (is == null) {
            return null;
        }
        return new InputStreamReader(is);
    }

    /**
     * Returns the JSON payload contained in the provided message context as a byte array.
     *
     * @param messageContext Axis2 Message context
     * @return <tt>byte</tt> array containing the JSON payload. Empty array if no JSON payload found or invalid message context is passed in.
     */
    public static byte[] jsonPayloadToByteArray(MessageContext messageContext) {
        if (messageContext == null) {
            return new byte[0];
        }
        InputStream is = jsonStream(messageContext, true);
        if (is == null) {
            return new byte[0];
        }
        try {
            return IOUtils.toByteArray(is); // IOUtils.toByteArray() doesn't close the input stream.
        } catch (IOException e) {
            logger.warn("#jsonPayloadToByteArray. Could not convert JSON stream to byte array.");
            return new byte[0];
        }
    }

    /**
     * Returns the JSON payload contained in the provided message context as a String.
     *
     * @param messageContext Axis2 Message context
     * @return <tt>java.lang.String</tt> representation of the JSON payload. Returns "{}" if no JSON payload found or invalid message context is passed in.
     */
    public static String jsonPayloadToString(MessageContext messageContext) {
        if (messageContext == null) {
            return "{}";
        }
        InputStream is = jsonStream(messageContext, true);
        if (is == null) {
            return "{}";
        }
        try {
            return IOUtils.toString(is); // IOUtils.toByteArray() doesn't close the input stream.
        } catch (IOException e) {
            logger.warn("#jsonPayloadToString. Could not convert JSON stream to String.");
            return "{}";
        }
    }

    /**
     * Returns whether the provided XML element is an element that stores a sourced JSON payload.
     *
     * @param element XML element
     * @return <tt>true</tt> if the element is a sourced JSON object (ie. an <tt>OMSourcedElement</tt> instance containing a JSON stream).
     */
    public static boolean hasAJsonPayload(OMElement element) {
        return (element instanceof OMSourcedElementImpl) && isAJsonPayloadElement(element);
    }

    /**
     * Returns true if the element passed in as the parameter is an element that contains a JSON stream.
     *
     * @param element XML element
     * @return <tt>true</tt> if the element has the local name of a sourced (ie. an <tt>OMSourcedElement</tt>) JSON object.
     */
    public static boolean isAJsonPayloadElement(OMElement element) {
        return element != null
                && (JSON_OBJECT.getLocalPart().equals(element.getLocalName())
                || JSON_ARRAY.getLocalPart().equals(element.getLocalName()));
    }

    /**
     * Returns true if the payload stored in the provided message context is used as a JSON streaming payload.
     *
     * @param messageContext Axis2 Message context
     * @return <tt>true</tt> if the message context contains a Streaming JSON payload.
     */
    public static boolean hasAJsonPayload(MessageContext messageContext) {
        if (messageContext == null) {
            return false;
        }
        SOAPBody b = messageContext.getEnvelope().getBody();
        return b != null && jsonStream(messageContext, false) != null && hasAJsonPayload(b.getFirstElement());
    }

    /**
     * Clones the JSON stream payload contained in the source message context, if any, to the target message context.
     *
     * @param sourceMc Where to get the payload
     * @param targetMc Where to clone and copy the payload
     * @return <tt>true</tt> if the cloning was successful.
     */
    public static boolean cloneJsonPayload(MessageContext sourceMc, MessageContext targetMc) {
        if (!hasAJsonPayload(sourceMc)) {
            return false;
        }
        InputStream json = jsonStream(sourceMc, true);
        try {
            byte[] stream = IOUtils.toByteArray(json);
            newJsonPayload(targetMc, new ByteArrayInputStream(stream), true, true);
        } catch (IOException e) {
            logger.error("#cloneJsonPayload. Could not clone JSON stream. Error>>> " + e.getLocalizedMessage());
            return false;
        }
        return true;
    }

    /**
     * Sets JSON media type 'application/json' as the message type to the current message context.
     *
     * @param messageContext Axis2 Message context
     */
    public static void setContentType(MessageContext messageContext) {
        if (messageContext == null) {
            return;
        }
        messageContext.setProperty(org.apache.axis2.Constants.Configuration.MESSAGE_TYPE, "application/json");
    }

    /**
     * Returns a read only, re-readable input stream for an input stream. <br/>
     * The returned input stream cannot be closed, marked, or skipped, but it can be reset to the beginning of the stream.
     *
     * @param inputStream Input stream to be wrapped
     * @return {@link java.io.InputStream}
     */
    public static InputStream toReadOnlyStream(InputStream inputStream) {
        if (inputStream == null) {
            return null;
        }
        return new ReadOnlyBIS(inputStream);
    }

    /**
     * Returns an input stream that contains the JSON representation of an XML element.
     *
     * @param element XML element of which JSON representation is expected.
     * @return {@link java.io.InputStream}
     */
    public static InputStream toJsonStream(OMElement element) {
        if (element == null) {
            logger.error("#toJsonStream. Could not create input stream from XML element [null]");
            return null;
        }
        org.apache.commons.io.output.ByteArrayOutputStream bos = new org.apache.commons.io.output.ByteArrayOutputStream();
        try {
            JsonUtil.writeAsJson(element.cloneOMElement(), bos);
        } catch (AxisFault axisFault) {
            logger.error("#toJsonStream. Could not create input stream from XML element ["
                    + element.toString() + "]. Error>>> " + axisFault.getLocalizedMessage());
            return null;
        }
        return new ByteArrayInputStream(bos.toByteArray());
    }

    /**
     * Returns a reader that can read from the JSON payload contained in the provided message context as a JavaScript source.<br/>
     * The reader returns the '(' character at the beginning of the stream and marks the end with the ')' character.<br/>
     * The reader returned by this method can be directly used with the JavaScript {@link javax.script.ScriptEngine#eval(java.io.Reader)} method.
     *
     * @param messageContext Axis2 Message context
     * @return {@link java.io.InputStreamReader}
     */
    public static Reader newJavaScriptSourceReader(MessageContext messageContext) {
        InputStream jsonStream = jsonStream(messageContext, true);
        if (jsonStream == null) {
            logger.error("#newJavaScriptSourceReader. Could not create a JavaScript source. Error>>> No JSON stream found.");
            return null;
        }
        ByteArrayOutputStream out = new ByteArrayOutputStream();
        try {
            out.write('(');
            IOUtils.copy(jsonStream, out);
            out.write(')');
            out.flush();
        } catch (IOException e) {
            logger.error("#newJavaScriptSourceReader. Could not create a JavaScript source. Error>>> " + e.getLocalizedMessage());
            return null;
        }
        return new InputStreamReader(new ByteArrayInputStream(out.toByteArray()));
    }

    /**
     * Returns <tt>true</tt> if the message context contains a JSON payload that is a JSON Object. See {@link #hasAJsonArray(MessageContext)}<br/>
     * Example : {"a":1, "b":2}
     *
     * @param messageContext request message context
     * @return
     */
    public static boolean hasAJsonObject(MessageContext messageContext) {
        return hasAJsonPayload(messageContext) && _hasAJsonObject(messageContext);
    }

    /**
     * Returns <tt>true</tt> if the message context contains a JSON payload that is a JSON Array. See {@link #hasAJsonObject(MessageContext)}<br/>
     * Example: [{"a":1}, 2, null]
     *
     * @param messageContext request message context
     * @return
     */
    public static boolean hasAJsonArray(MessageContext messageContext) {
        return hasAJsonPayload(messageContext) && !_hasAJsonObject(messageContext);
    }

    private static boolean _hasAJsonObject(MessageContext messageContext) {
        Object isObject = messageContext.getProperty(ORG_APACHE_SYNAPSE_COMMONS_JSON_IS_JSON_OBJECT);
        return isObject != null && ((Boolean) isObject);
    }

    /**
     * An Un-closable, Read-Only, Reusable, BufferedInputStream
     */
    private static class ReadOnlyBIS extends BufferedInputStream {
        private static final String LOG_STREAM = "org.apache.synapse.commons.json.JsonReadOnlyStream";
        private static final Log logger = LogFactory.getLog(LOG_STREAM);

        public ReadOnlyBIS(InputStream inputStream) {
            super(inputStream);
            super.mark(Integer.MAX_VALUE);
            if (logger.isDebugEnabled()) {
                logger.debug("<init>");
            }
        }

        @Override
        public void close() throws IOException {
            super.reset();
            //super.mark(Integer.MAX_VALUE);
            if (logger.isDebugEnabled()) {
                logger.debug("#close");
            }
        }

        @Override
        public void mark(int readlimit) {
            if (logger.isDebugEnabled()) {
                logger.debug("#mark");
            }
        }

        @Override
        public boolean markSupported() {
            return true; //but we don't mark.
        }

        @Override
        public long skip(long n) {
            if (logger.isDebugEnabled()) {
                logger.debug("#skip");
            }
            return 0;
        }
    }
}<|MERGE_RESOLUTION|>--- conflicted
+++ resolved
@@ -130,12 +130,10 @@
             .autoArray(true)
             .autoPrimitive(true)
             .namespaceDeclarations(false)
-<<<<<<< HEAD
+
             .namespaceSeparator( '\u0D89')
             .customRegex(jsonoutcustomRegex)
-=======
-            .namespaceSeparator('\u0D89')
->>>>>>> a0ef3dd6
+
             .build();
 
     /**
