--- conflicted
+++ resolved
@@ -116,7 +116,6 @@
     /*Property which holds the synapse commons json stream of payload*/
     public static final String ORG_APACHE_SYNAPSE_COMMONS_JSON_JSON_INPUT_STREAM = "org.apache.synapse.commons.json.JsonInputStream";
 
-<<<<<<< HEAD
     public static final String SYNAPSE_COMMONS_ENABLE_XML_NIL_READ_WRITE = "synapse.commons.enableXmlNilReadWrite";
 
     public static final String SYNAPSE_COMMONS_JSON_DISABLE_AUTO_PRIMITIVE_CUSTOM_REPLACE_REGEX =
@@ -127,9 +126,8 @@
 
     public static final String SYNAPSE_COMMONS_ENABLE_XML_NULL_FOR_EMPTY_ELEMENT =
             "synapse.commons.enableXmlNullForEmptyElement";
-=======
+
     // Property to preserve spaces in XML -> JSON transformation
     public static final String PRESERVE_SPACES = "PRESERVE_SPACES";
->>>>>>> 47d2e99f
 
 }